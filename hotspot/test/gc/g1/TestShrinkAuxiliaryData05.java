/*
 * Copyright (c) 2014, 2015, Oracle and/or its affiliates. All rights reserved.
 * DO NOT ALTER OR REMOVE COPYRIGHT NOTICES OR THIS FILE HEADER.
 *
 * This code is free software; you can redistribute it and/or modify it
 * under the terms of the GNU General Public License version 2 only, as
 * published by the Free Software Foundation.
 *
 * This code is distributed in the hope that it will be useful, but WITHOUT
 * ANY WARRANTY; without even the implied warranty of MERCHANTABILITY or
 * FITNESS FOR A PARTICULAR PURPOSE.  See the GNU General Public License
 * version 2 for more details (a copy is included in the LICENSE file that
 * accompanied this code).
 *
 * You should have received a copy of the GNU General Public License version
 * 2 along with this work; if not, write to the Free Software Foundation,
 * Inc., 51 Franklin St, Fifth Floor, Boston, MA 02110-1301 USA.
 *
 * Please contact Oracle, 500 Oracle Parkway, Redwood Shores, CA 94065 USA
 * or visit www.oracle.com if you need additional information or have any
 * questions.
 */

/**
 * @test TestShrinkAuxiliaryData05
 * @bug 8038423 8061715
 * @summary Checks that decommitment occurs for JVM with different
 * G1ConcRSLogCacheSize and ObjectAlignmentInBytes options values
 * @requires vm.gc=="G1" | vm.gc=="null"
 * @library /testlibrary /../../test/lib
<<<<<<< HEAD
 * @modules java.base/sun.misc
 *          java.management
 * @build TestShrinkAuxiliaryData TestShrinkAuxiliaryData05
=======
 * @build com.oracle.java.testlibrary.* sun.hotspot.WhiteBox
 *        TestShrinkAuxiliaryData TestShrinkAuxiliaryData05
 * @run main ClassFileInstaller sun.hotspot.WhiteBox
 *                              sun.hotspot.WhiteBox$WhiteBoxPermission
>>>>>>> 4811592f
 * @run driver/timeout=720 TestShrinkAuxiliaryData05
 */
public class TestShrinkAuxiliaryData05 {

    public static void main(String[] args) throws Exception {
        new TestShrinkAuxiliaryData(5).test();
    }
}<|MERGE_RESOLUTION|>--- conflicted
+++ resolved
@@ -28,16 +28,12 @@
  * G1ConcRSLogCacheSize and ObjectAlignmentInBytes options values
  * @requires vm.gc=="G1" | vm.gc=="null"
  * @library /testlibrary /../../test/lib
-<<<<<<< HEAD
  * @modules java.base/sun.misc
  *          java.management
- * @build TestShrinkAuxiliaryData TestShrinkAuxiliaryData05
-=======
  * @build com.oracle.java.testlibrary.* sun.hotspot.WhiteBox
  *        TestShrinkAuxiliaryData TestShrinkAuxiliaryData05
  * @run main ClassFileInstaller sun.hotspot.WhiteBox
  *                              sun.hotspot.WhiteBox$WhiteBoxPermission
->>>>>>> 4811592f
  * @run driver/timeout=720 TestShrinkAuxiliaryData05
  */
 public class TestShrinkAuxiliaryData05 {
