#
# Copyright (c) 2011, 2018, Oracle and/or its affiliates. All rights reserved.
# DO NOT ALTER OR REMOVE COPYRIGHT NOTICES OR THIS FILE HEADER.
#
# This code is free software; you can redistribute it and/or modify it
# under the terms of the GNU General Public License version 2 only, as
# published by the Free Software Foundation.  Oracle designates this
# particular file as subject to the "Classpath" exception as provided
# by Oracle in the LICENSE file that accompanied this code.
#
# This code is distributed in the hope that it will be useful, but WITHOUT
# ANY WARRANTY; without even the implied warranty of MERCHANTABILITY or
# FITNESS FOR A PARTICULAR PURPOSE.  See the GNU General Public License
# version 2 for more details (a copy is included in the LICENSE file that
# accompanied this code).
#
# You should have received a copy of the GNU General Public License version
# 2 along with this work; if not, write to the Free Software Foundation,
# Inc., 51 Franklin St, Fifth Floor, Boston, MA 02110-1301 USA.
#
# Please contact Oracle, 500 Oracle Parkway, Redwood Shores, CA 94065 USA
# or visit www.oracle.com if you need additional information or have any
# questions.
#

# Support macro for PLATFORM_EXTRACT_TARGET_AND_BUILD.
# Converts autoconf style CPU name to OpenJDK style, into
# VAR_CPU, VAR_CPU_ARCH, VAR_CPU_BITS and VAR_CPU_ENDIAN.
AC_DEFUN([PLATFORM_EXTRACT_VARS_FROM_CPU],
[
  # First argument is the cpu name from the trip/quad
  case "$1" in
    x86_64)
      VAR_CPU=x86_64
      VAR_CPU_ARCH=x86
      VAR_CPU_BITS=64
      VAR_CPU_ENDIAN=little
      ;;
    i?86)
      VAR_CPU=x86
      VAR_CPU_ARCH=x86
      VAR_CPU_BITS=32
      VAR_CPU_ENDIAN=little
      ;;
    alpha*)
      VAR_CPU=alpha
      VAR_CPU_ARCH=alpha
      VAR_CPU_BITS=64
      VAR_CPU_ENDIAN=little
      ;;
    arm*)
      VAR_CPU=arm
      VAR_CPU_ARCH=arm
      VAR_CPU_BITS=32
      VAR_CPU_ENDIAN=little
      ;;
    aarch64)
      VAR_CPU=aarch64
      VAR_CPU_ARCH=aarch64
      VAR_CPU_BITS=64
      VAR_CPU_ENDIAN=little
      ;;
    m68k)
      VAR_CPU=m68k
      VAR_CPU_ARCH=m68k
      VAR_CPU_BITS=32
      VAR_CPU_ENDIAN=big
      ;;
    mips)
      VAR_CPU=mips
      VAR_CPU_ARCH=mips
      VAR_CPU_BITS=32
      VAR_CPU_ENDIAN=big
      ;;
    mipsel)
      VAR_CPU=mipsel
      VAR_CPU_ARCH=mipsel
      VAR_CPU_BITS=32
      VAR_CPU_ENDIAN=little
      ;;
    mips64)
      VAR_CPU=mips64
      VAR_CPU_ARCH=mips64
      VAR_CPU_BITS=64
      VAR_CPU_ENDIAN=big
      ;;
    mips64el)
      VAR_CPU=mips64el
      VAR_CPU_ARCH=mips64el
      VAR_CPU_BITS=64
      VAR_CPU_ENDIAN=little
      ;;
    powerpc)
      VAR_CPU=ppc
      VAR_CPU_ARCH=ppc
      VAR_CPU_BITS=32
      VAR_CPU_ENDIAN=big
      ;;
    powerpc64)
      VAR_CPU=ppc64
      VAR_CPU_ARCH=ppc
      VAR_CPU_BITS=64
      VAR_CPU_ENDIAN=big
      ;;
    powerpc64le)
      VAR_CPU=ppc64le
      VAR_CPU_ARCH=ppc
      VAR_CPU_BITS=64
      VAR_CPU_ENDIAN=little
      ;;
    s390)
      VAR_CPU=s390
      VAR_CPU_ARCH=s390
      VAR_CPU_BITS=32
      VAR_CPU_ENDIAN=big
      ;;
    s390x)
      VAR_CPU=s390x
      VAR_CPU_ARCH=s390
      VAR_CPU_BITS=64
      VAR_CPU_ENDIAN=big
      ;;
    sh*eb)
      VAR_CPU=sh
      VAR_CPU_ARCH=sh
      VAR_CPU_BITS=32
      VAR_CPU_ENDIAN=big
      ;;
    sh*)
      VAR_CPU=sh
      VAR_CPU_ARCH=sh
      VAR_CPU_BITS=32
      VAR_CPU_ENDIAN=little
      ;;
    sparc)
      VAR_CPU=sparc
      VAR_CPU_ARCH=sparc
      VAR_CPU_BITS=32
      VAR_CPU_ENDIAN=big
      ;;
    sparcv9|sparc64)
      VAR_CPU=sparcv9
      VAR_CPU_ARCH=sparc
      VAR_CPU_BITS=64
      VAR_CPU_ENDIAN=big
      ;;
    *)
      AC_MSG_ERROR([unsupported cpu $1])
      ;;
  esac
])

# Support macro for PLATFORM_EXTRACT_TARGET_AND_BUILD.
# Converts autoconf style OS name to OpenJDK style, into
# VAR_OS, VAR_OS_TYPE and VAR_OS_ENV.
AC_DEFUN([PLATFORM_EXTRACT_VARS_FROM_OS],
[
  case "$1" in
    *linux*)
      VAR_OS=linux
      VAR_OS_TYPE=unix
      ;;
    *solaris*)
      VAR_OS=solaris
      VAR_OS_TYPE=unix
      ;;
    *darwin*)
      VAR_OS=macosx
      VAR_OS_TYPE=unix
      ;;
    *bsd*)
      VAR_OS=bsd
      VAR_OS_TYPE=unix
      ;;
    *cygwin*)
      VAR_OS=windows
      VAR_OS_ENV=windows.cygwin
      ;;
    *mingw*)
      VAR_OS=windows
      VAR_OS_ENV=windows.msys
      ;;
    *aix*)
      VAR_OS=aix
      VAR_OS_TYPE=unix
      ;;
    *)
      AC_MSG_ERROR([unsupported operating system $1])
      ;;
  esac

  case "$1" in
    *linux*-musl)
      VAR_LIBC=musl
      ;;
    *linux*-gnu)
      VAR_LIBC=gnu
      ;;
    *)
      VAR_LIBC=default
      ;;
  esac
])

# Expects $host_os $host_cpu $build_os and $build_cpu
# and $with_target_bits to have been setup!
#
# Translate the standard triplet(quadruplet) definition
# of the target/build system into OPENJDK_TARGET_OS, OPENJDK_TARGET_CPU,
# OPENJDK_BUILD_OS, etc.
AC_DEFUN([PLATFORM_EXTRACT_TARGET_AND_BUILD],
[
  # Copy the autoconf trip/quadruplet verbatim to OPENJDK_TARGET_AUTOCONF_NAME
  # (from the autoconf "host") and OPENJDK_BUILD_AUTOCONF_NAME
  # Note that we might later on rewrite e.g. OPENJDK_TARGET_CPU due to reduced build,
  # but this will not change the value of OPENJDK_TARGET_AUTOCONF_NAME.
  OPENJDK_TARGET_AUTOCONF_NAME="$host"
  OPENJDK_BUILD_AUTOCONF_NAME="$build"
  AC_SUBST(OPENJDK_TARGET_AUTOCONF_NAME)
  AC_SUBST(OPENJDK_BUILD_AUTOCONF_NAME)

  # Convert the autoconf OS/CPU value to our own data, into the VAR_OS/CPU variables.
  PLATFORM_EXTRACT_VARS_FROM_OS($build_os)
  PLATFORM_EXTRACT_VARS_FROM_CPU($build_cpu)
  # ..and setup our own variables. (Do this explicitly to facilitate searching)
  OPENJDK_BUILD_OS="$VAR_OS"
  if test "x$VAR_OS_TYPE" != x; then
    OPENJDK_BUILD_OS_TYPE="$VAR_OS_TYPE"
  else
    OPENJDK_BUILD_OS_TYPE="$VAR_OS"
  fi
  if test "x$VAR_OS_ENV" != x; then
    OPENJDK_BUILD_OS_ENV="$VAR_OS_ENV"
  else
    OPENJDK_BUILD_OS_ENV="$VAR_OS"
  fi
  OPENJDK_BUILD_CPU="$VAR_CPU"
  OPENJDK_BUILD_CPU_ARCH="$VAR_CPU_ARCH"
  OPENJDK_BUILD_CPU_BITS="$VAR_CPU_BITS"
  OPENJDK_BUILD_CPU_ENDIAN="$VAR_CPU_ENDIAN"
  OPENJDK_BUILD_LIBC="$VAR_LIBC"
  AC_SUBST(OPENJDK_BUILD_OS)
  AC_SUBST(OPENJDK_BUILD_OS_TYPE)
  AC_SUBST(OPENJDK_BUILD_OS_ENV)
  AC_SUBST(OPENJDK_BUILD_CPU)
  AC_SUBST(OPENJDK_BUILD_CPU_ARCH)
  AC_SUBST(OPENJDK_BUILD_CPU_BITS)
  AC_SUBST(OPENJDK_BUILD_CPU_ENDIAN)
  AC_SUBST(OPENJDK_BUILD_LIBC)

  AC_MSG_CHECKING([openjdk-build os-cpu])
  AC_MSG_RESULT([$OPENJDK_BUILD_OS-$OPENJDK_BUILD_CPU])

  if test "x$OPENJDK_BUILD_OS" = "xlinux"; then
    AC_MSG_CHECKING([openjdk-build C library])
    AC_MSG_RESULT([$OPENJDK_BUILD_LIBC])
  fi

  # Convert the autoconf OS/CPU value to our own data, into the VAR_OS/CPU variables.
  PLATFORM_EXTRACT_VARS_FROM_OS($host_os)
  PLATFORM_EXTRACT_VARS_FROM_CPU($host_cpu)
  # ... and setup our own variables. (Do this explicitly to facilitate searching)
  OPENJDK_TARGET_OS="$VAR_OS"
  if test "x$VAR_OS_TYPE" != x; then
    OPENJDK_TARGET_OS_TYPE="$VAR_OS_TYPE"
  else
    OPENJDK_TARGET_OS_TYPE="$VAR_OS"
  fi
  if test "x$VAR_OS_ENV" != x; then
    OPENJDK_TARGET_OS_ENV="$VAR_OS_ENV"
  else
    OPENJDK_TARGET_OS_ENV="$VAR_OS"
  fi
  OPENJDK_TARGET_CPU="$VAR_CPU"
  OPENJDK_TARGET_CPU_ARCH="$VAR_CPU_ARCH"
  OPENJDK_TARGET_CPU_BITS="$VAR_CPU_BITS"
  OPENJDK_TARGET_CPU_ENDIAN="$VAR_CPU_ENDIAN"
  OPENJDK_TARGET_LIBC="$VAR_LIBC"
  AC_SUBST(OPENJDK_TARGET_OS)
  AC_SUBST(OPENJDK_TARGET_OS_TYPE)
  AC_SUBST(OPENJDK_TARGET_OS_ENV)
  AC_SUBST(OPENJDK_TARGET_CPU)
  AC_SUBST(OPENJDK_TARGET_CPU_ARCH)
  AC_SUBST(OPENJDK_TARGET_CPU_BITS)
  AC_SUBST(OPENJDK_TARGET_CPU_ENDIAN)
  AC_SUBST(OPENJDK_TARGET_LIBC)

  AC_MSG_CHECKING([openjdk-target os-cpu])
  AC_MSG_RESULT([$OPENJDK_TARGET_OS-$OPENJDK_TARGET_CPU])

  if test "x$OPENJDK_TARGET_OS" = "xlinux"; then
    AC_MSG_CHECKING([openjdk-target C library])
    AC_MSG_RESULT([$OPENJDK_TARGET_LIBC])
  fi
])

# Check if a reduced build (32-bit on 64-bit platforms) is requested, and modify behaviour
# accordingly. Must be done after setting up build and target system, but before
# doing anything else with these values.
AC_DEFUN([PLATFORM_SETUP_TARGET_CPU_BITS],
[
  AC_ARG_WITH(target-bits, [AS_HELP_STRING([--with-target-bits],
       [build 32-bit or 64-bit binaries (for platforms that support it), e.g. --with-target-bits=32 @<:@guessed@:>@])])

  # We have three types of compiles:
  # native  == normal compilation, target system == build system
  # cross   == traditional cross compilation, target system != build system; special toolchain needed
  # reduced == using native compilers, but with special flags (e.g. -m32) to produce 32-bit builds on 64-bit machines
  #
  if test "x$OPENJDK_BUILD_AUTOCONF_NAME" != "x$OPENJDK_TARGET_AUTOCONF_NAME"; then
    # We're doing a proper cross-compilation
    COMPILE_TYPE="cross"
  else
    COMPILE_TYPE="native"
  fi

  if test "x$with_target_bits" != x; then
    if test "x$COMPILE_TYPE" = "xcross"; then
      AC_MSG_ERROR([It is not possible to combine --with-target-bits=X and proper cross-compilation. Choose either.])
    fi

    if test "x$with_target_bits" = x32 && test "x$OPENJDK_TARGET_CPU_BITS" = x64; then
      # A reduced build is requested
      COMPILE_TYPE="reduced"
      OPENJDK_TARGET_CPU_BITS=32
      if test "x$OPENJDK_TARGET_CPU_ARCH" = "xx86"; then
        OPENJDK_TARGET_CPU=x86
      elif test "x$OPENJDK_TARGET_CPU_ARCH" = "xsparc"; then
        OPENJDK_TARGET_CPU=sparc
      else
        AC_MSG_ERROR([Reduced build (--with-target-bits=32) is only supported on x86_64 and sparcv9])
      fi
    elif test "x$with_target_bits" = x64 && test "x$OPENJDK_TARGET_CPU_BITS" = x32; then
      AC_MSG_ERROR([It is not possible to use --with-target-bits=64 on a 32 bit system. Use proper cross-compilation instead.])
    elif test "x$with_target_bits" = "x$OPENJDK_TARGET_CPU_BITS"; then
      AC_MSG_NOTICE([--with-target-bits are set to build platform address size; argument has no meaning])
    else
      AC_MSG_ERROR([--with-target-bits can only be 32 or 64, you specified $with_target_bits!])
    fi
  fi
  AC_SUBST(COMPILE_TYPE)

  AC_MSG_CHECKING([compilation type])
  AC_MSG_RESULT([$COMPILE_TYPE])
])

# Setup the legacy variables, for controlling the old makefiles.
#
AC_DEFUN([PLATFORM_SETUP_LEGACY_VARS],
[
  PLATFORM_SETUP_LEGACY_VARS_HELPER([TARGET])
  PLATFORM_SETUP_LEGACY_VARS_HELPER([BUILD])
])

# $1 - Either TARGET or BUILD to setup the variables for.
AC_DEFUN([PLATFORM_SETUP_LEGACY_VARS_HELPER],
[
  # Also store the legacy naming of the cpu.
  # Ie i586 and amd64 instead of x86 and x86_64
  OPENJDK_$1_CPU_LEGACY="$OPENJDK_$1_CPU"
  if test "x$OPENJDK_$1_CPU" = xx86; then
    OPENJDK_$1_CPU_LEGACY="i586"
  elif test "x$OPENJDK_$1_OS" != xmacosx && test "x$OPENJDK_$1_CPU" = xx86_64; then
    # On all platforms except MacOSX replace x86_64 with amd64.
    OPENJDK_$1_CPU_LEGACY="amd64"
  elif test "x$OPENJDK_$1_CPU" = xalpha; then
    # Avoid name collisions with variables named alpha
    OPENJDK_$1_CPU_LEGACY="_alpha_"
  elif test "x$OPENJDK_$1_CPU" = xsh; then
    # Avoid name collisions with variables named sh
    OPENJDK_$1_CPU_LEGACY="_sh_"
  fi
  AC_SUBST(OPENJDK_$1_CPU_LEGACY)

  # And the second legacy naming of the cpu.
  # Ie i386 and amd64 instead of x86 and x86_64.
  OPENJDK_$1_CPU_LEGACY_LIB="$OPENJDK_$1_CPU"
  if test "x$OPENJDK_$1_CPU" = xx86; then
    OPENJDK_$1_CPU_LEGACY_LIB="i386"
  elif test "x$OPENJDK_$1_CPU" = xx86_64; then
    OPENJDK_$1_CPU_LEGACY_LIB="amd64"
  fi
  AC_SUBST(OPENJDK_$1_CPU_LEGACY_LIB)

  # OPENJDK_$1_CPU_ISADIR is normally empty. On 64-bit Solaris systems, it is set to
  # /amd64 or /sparcv9. This string is appended to some library paths, like this:
  # /usr/lib${OPENJDK_$1_CPU_ISADIR}/libexample.so
  OPENJDK_$1_CPU_ISADIR=""
  if test "x$OPENJDK_$1_OS" = xsolaris; then
    if test "x$OPENJDK_$1_CPU" = xx86_64; then
      OPENJDK_$1_CPU_ISADIR="/amd64"
    elif test "x$OPENJDK_$1_CPU" = xsparcv9; then
      OPENJDK_$1_CPU_ISADIR="/sparcv9"
    fi
  fi
  AC_SUBST(OPENJDK_$1_CPU_ISADIR)

  # Setup OPENJDK_$1_CPU_OSARCH, which is used to set the os.arch Java system property
  OPENJDK_$1_CPU_OSARCH="$OPENJDK_$1_CPU"
  if test "x$OPENJDK_$1_OS" = xlinux && test "x$OPENJDK_$1_CPU" = xx86; then
    # On linux only, we replace x86 with i386.
    OPENJDK_$1_CPU_OSARCH="i386"
  elif test "x$OPENJDK_$1_OS" != xmacosx && test "x$OPENJDK_$1_CPU" = xx86_64; then
    # On all platforms except macosx, we replace x86_64 with amd64.
    OPENJDK_$1_CPU_OSARCH="amd64"
  fi
  AC_SUBST(OPENJDK_$1_CPU_OSARCH)

  OPENJDK_$1_CPU_JLI="$OPENJDK_$1_CPU"
  if test "x$OPENJDK_$1_CPU" = xx86; then
    OPENJDK_$1_CPU_JLI="i386"
  elif test "x$OPENJDK_$1_OS" != xmacosx && test "x$OPENJDK_$1_CPU" = xx86_64; then
    # On all platforms except macosx, we replace x86_64 with amd64.
    OPENJDK_$1_CPU_JLI="amd64"
  fi

  # The new version string in JDK 9 also defined new naming of OS and ARCH for bundles
  # Macosx is osx and x86_64 is x64
  if test "x$OPENJDK_$1_OS" = xmacosx; then
    OPENJDK_$1_OS_BUNDLE="osx"
  else
    OPENJDK_$1_OS_BUNDLE="$OPENJDK_TARGET_OS"
  fi
  if test "x$OPENJDK_$1_CPU" = xx86_64; then
    OPENJDK_$1_CPU_BUNDLE="x64"
  else
    OPENJDK_$1_CPU_BUNDLE="$OPENJDK_$1_CPU"
  fi

  OPENJDK_$1_LIBC_BUNDLE=""
  if test "x$OPENJDK_$1_LIBC" = "xmusl"; then  
    OPENJDK_$1_LIBC_BUNDLE="-$OPENJDK_$1_LIBC"
  fi

  OPENJDK_$1_BUNDLE_PLATFORM="${OPENJDK_$1_OS_BUNDLE}-${OPENJDK_$1_CPU_BUNDLE}${OPENJDK_$1_LIBC_BUNDLE}"
  AC_SUBST(OPENJDK_$1_BUNDLE_PLATFORM)

  if test "x$COMPILE_TYPE" = "xcross"; then
    # FIXME: ... or should this include reduced builds..?
    DEFINE_CROSS_COMPILE_ARCH="CROSS_COMPILE_ARCH:=$OPENJDK_$1_CPU_LEGACY"
  else
    DEFINE_CROSS_COMPILE_ARCH=""
  fi
  AC_SUBST(DEFINE_CROSS_COMPILE_ARCH)

  # Convert openjdk platform names to hotspot names

  HOTSPOT_$1_OS=${OPENJDK_$1_OS}
  if test "x$OPENJDK_$1_OS" = xmacosx; then
    HOTSPOT_$1_OS=bsd
  fi
  AC_SUBST(HOTSPOT_$1_OS)

  HOTSPOT_$1_OS_TYPE=${OPENJDK_$1_OS_TYPE}
  if test "x$OPENJDK_$1_OS_TYPE" = xunix; then
    HOTSPOT_$1_OS_TYPE=posix
  fi
  AC_SUBST(HOTSPOT_$1_OS_TYPE)

  HOTSPOT_$1_CPU=${OPENJDK_$1_CPU}
  if test "x$OPENJDK_$1_CPU" = xx86; then
    HOTSPOT_$1_CPU=x86_32
  elif test "x$OPENJDK_$1_CPU" = xsparcv9; then
    HOTSPOT_$1_CPU=sparc
  elif test "x$OPENJDK_$1_CPU" = xppc64; then
    HOTSPOT_$1_CPU=ppc_64
  elif test "x$OPENJDK_$1_CPU" = xppc64le; then
    HOTSPOT_$1_CPU=ppc_64
  fi
  AC_SUBST(HOTSPOT_$1_CPU)

  # This is identical with OPENJDK_*, but define anyway for consistency.
  HOTSPOT_$1_CPU_ARCH=${OPENJDK_$1_CPU_ARCH}
  AC_SUBST(HOTSPOT_$1_CPU_ARCH)

  # Setup HOTSPOT_$1_CPU_DEFINE
  if test "x$OPENJDK_$1_CPU" = xx86; then
    HOTSPOT_$1_CPU_DEFINE=IA32
  elif test "x$OPENJDK_$1_CPU" = xx86_64; then
    HOTSPOT_$1_CPU_DEFINE=AMD64
  elif test "x$OPENJDK_$1_CPU" = xsparcv9; then
    HOTSPOT_$1_CPU_DEFINE=SPARC
  elif test "x$OPENJDK_$1_CPU" = xaarch64; then
    HOTSPOT_$1_CPU_DEFINE=AARCH64
  elif test "x$OPENJDK_$1_CPU" = xppc64; then
    HOTSPOT_$1_CPU_DEFINE=PPC64
  elif test "x$OPENJDK_$1_CPU" = xppc64le; then
    HOTSPOT_$1_CPU_DEFINE=PPC64

  # The cpu defines below are for zero, we don't support them directly.
  elif test "x$OPENJDK_$1_CPU" = xsparc; then
    HOTSPOT_$1_CPU_DEFINE=SPARC
  elif test "x$OPENJDK_$1_CPU" = xppc; then
    HOTSPOT_$1_CPU_DEFINE=PPC32
  elif test "x$OPENJDK_$1_CPU" = xs390; then
    HOTSPOT_$1_CPU_DEFINE=S390
  elif test "x$OPENJDK_$1_CPU" = xs390x; then
    HOTSPOT_$1_CPU_DEFINE=S390
  elif test "x$OPENJDK_$1_CPU" != x; then
    HOTSPOT_$1_CPU_DEFINE=$(echo $OPENJDK_$1_CPU | tr a-z A-Z)
  fi
  AC_SUBST(HOTSPOT_$1_CPU_DEFINE)

<<<<<<< HEAD
  # For historical reasons, the OS include directories have odd names.
  OPENJDK_$1_OS_INCLUDE_SUBDIR="$OPENJDK_TARGET_OS"
  if test "x$OPENJDK_TARGET_OS" = "xwindows"; then
    OPENJDK_$1_OS_INCLUDE_SUBDIR="win32"
  elif test "x$OPENJDK_TARGET_OS" = "xmacosx"; then
    OPENJDK_$1_OS_INCLUDE_SUBDIR="darwin"
  fi
  AC_SUBST(OPENJDK_$1_OS_INCLUDE_SUBDIR)
=======
  if test "x$OPENJDK_$1_LIBC" = "xmusl"; then
    HOTSPOT_$1_LIBC=$OPENJDK_$1_LIBC
  else
    HOTSPOT_$1_LIBC=""
  fi
  AC_SUBST(HOTSPOT_$1_LIBC)
>>>>>>> b20da913
])

AC_DEFUN([PLATFORM_SET_RELEASE_FILE_OS_VALUES],
[
  if test "x$OPENJDK_TARGET_OS" = "xsolaris"; then
    RELEASE_FILE_OS_NAME=SunOS
  fi
  if test "x$OPENJDK_TARGET_OS" = "xlinux"; then
    RELEASE_FILE_OS_NAME=Linux
  fi
  if test "x$OPENJDK_TARGET_OS" = "xwindows"; then
    RELEASE_FILE_OS_NAME=Windows
  fi
  if test "x$OPENJDK_TARGET_OS" = xmacosx; then
    RELEASE_FILE_OS_NAME="Darwin"
  fi
  if test "x$OPENJDK_TARGET_OS" = "xaix"; then
    RELEASE_FILE_OS_NAME="AIX"
  fi
  RELEASE_FILE_OS_ARCH=${OPENJDK_TARGET_CPU}

  AC_SUBST(RELEASE_FILE_OS_NAME)
  AC_SUBST(RELEASE_FILE_OS_ARCH)
])

AC_DEFUN([PLATFORM_SET_MODULE_TARGET_OS_VALUES],
[
  if test "x$OPENJDK_TARGET_OS" = xmacosx; then
    OPENJDK_MODULE_TARGET_OS_NAME="macos"
  else
    OPENJDK_MODULE_TARGET_OS_NAME="$OPENJDK_TARGET_OS"
  fi

  if test "x$OPENJDK_TARGET_CPU" = xx86_64; then
    OPENJDK_MODULE_TARGET_OS_ARCH="amd64"
  else
    OPENJDK_MODULE_TARGET_OS_ARCH="$OPENJDK_TARGET_CPU"
  fi

  OPENJDK_MODULE_TARGET_PLATFORM="${OPENJDK_MODULE_TARGET_OS_NAME}-${OPENJDK_MODULE_TARGET_OS_ARCH}"
  AC_SUBST(OPENJDK_MODULE_TARGET_PLATFORM)
])

#%%% Build and target systems %%%
AC_DEFUN_ONCE([PLATFORM_SETUP_OPENJDK_BUILD_AND_TARGET],
[
  # Figure out the build and target systems. # Note that in autoconf terminology, "build" is obvious, but "target"
  # is confusing; it assumes you are cross-compiling a cross-compiler (!)  and "target" is thus the target of the
  # product you're building. The target of this build is called "host". Since this is confusing to most people, we
  # have not adopted that system, but use "target" as the platform we are building for. In some places though we need
  # to use the configure naming style.
  AC_CANONICAL_BUILD
  AC_CANONICAL_HOST
  AC_CANONICAL_TARGET

  PLATFORM_EXTRACT_TARGET_AND_BUILD
  PLATFORM_SETUP_TARGET_CPU_BITS
  PLATFORM_SET_MODULE_TARGET_OS_VALUES
  PLATFORM_SET_RELEASE_FILE_OS_VALUES
  PLATFORM_SETUP_LEGACY_VARS
])

AC_DEFUN_ONCE([PLATFORM_SETUP_OPENJDK_BUILD_OS_VERSION],
[
  ###############################################################################

  # Note that this is the build platform OS version!

  OS_VERSION="`uname -r | ${SED} 's!\.! !g' | ${SED} 's!-! !g'`"
  OS_VERSION_MAJOR="`${ECHO} ${OS_VERSION} | ${CUT} -f 1 -d ' '`"
  OS_VERSION_MINOR="`${ECHO} ${OS_VERSION} | ${CUT} -f 2 -d ' '`"
  OS_VERSION_MICRO="`${ECHO} ${OS_VERSION} | ${CUT} -f 3 -d ' '`"
  AC_SUBST(OS_VERSION_MAJOR)
  AC_SUBST(OS_VERSION_MINOR)
  AC_SUBST(OS_VERSION_MICRO)
])

AC_DEFUN_ONCE([PLATFORM_SETUP_OPENJDK_TARGET_BITS],
[
  ###############################################################################
  #
  # Now we check if libjvm.so will use 32 or 64 bit pointers for the C/C++ code.
  # (The JVM can use 32 or 64 bit Java pointers but that decision
  # is made at runtime.)
  #

  # Make compilation sanity check
  AC_CHECK_HEADERS([stdio.h], , [
    AC_MSG_NOTICE([Failed to compile stdio.h. This likely implies missing compile dependencies.])
    if test "x$COMPILE_TYPE" = xreduced; then
      HELP_MSG_MISSING_DEPENDENCY([reduced])
      AC_MSG_NOTICE([You are doing a reduced build. Check that you have 32-bit libraries installed. $HELP_MSG])
    elif test "x$COMPILE_TYPE" = xcross; then
      AC_MSG_NOTICE([You are doing a cross-compilation. Check that you have all target platform libraries installed.])
    fi
    AC_MSG_ERROR([Cannot continue.])
  ])

  AC_CHECK_SIZEOF([int *], [1111])

  # AC_CHECK_SIZEOF defines 'ac_cv_sizeof_int_p' to hold the number of bytes used by an 'int*'
  if test "x$ac_cv_sizeof_int_p" = x; then
    # The test failed, lets stick to the assumed value.
    AC_MSG_WARN([The number of bits in the target could not be determined, using $OPENJDK_TARGET_CPU_BITS.])
  else
    TESTED_TARGET_CPU_BITS=`expr 8 \* $ac_cv_sizeof_int_p`

    if test "x$TESTED_TARGET_CPU_BITS" != "x$OPENJDK_TARGET_CPU_BITS"; then
      AC_MSG_NOTICE([The tested number of bits in the target ($TESTED_TARGET_CPU_BITS) differs from the number of bits expected to be found in the target ($OPENJDK_TARGET_CPU_BITS)])
      if test "x$COMPILE_TYPE" = xreduced; then
        HELP_MSG_MISSING_DEPENDENCY([reduced])
        AC_MSG_NOTICE([You are doing a reduced build. Check that you have 32-bit libraries installed. $HELP_MSG])
      elif test "x$COMPILE_TYPE" = xcross; then
        AC_MSG_NOTICE([You are doing a cross-compilation. Check that you have all target platform libraries installed.])
      fi
      AC_MSG_ERROR([Cannot continue.])
    fi
  fi

  AC_MSG_CHECKING([for target address size])
  AC_MSG_RESULT([$OPENJDK_TARGET_CPU_BITS bits])
])

AC_DEFUN_ONCE([PLATFORM_SETUP_OPENJDK_TARGET_ENDIANNESS],
[
  ###############################################################################
  #
  # Is the target little of big endian?
  #
  AC_C_BIGENDIAN([ENDIAN="big"],[ENDIAN="little"],[ENDIAN="unknown"],[ENDIAN="universal_endianness"])

  if test "x$ENDIAN" = xuniversal_endianness; then
    AC_MSG_ERROR([Building with both big and little endianness is not supported])
  fi
  if test "x$ENDIAN" != "x$OPENJDK_TARGET_CPU_ENDIAN"; then
    AC_MSG_ERROR([The tested endian in the target ($ENDIAN) differs from the endian expected to be found in the target ($OPENJDK_TARGET_CPU_ENDIAN)])
  fi
])<|MERGE_RESOLUTION|>--- conflicted
+++ resolved
@@ -501,7 +501,13 @@
   fi
   AC_SUBST(HOTSPOT_$1_CPU_DEFINE)
 
-<<<<<<< HEAD
+  if test "x$OPENJDK_$1_LIBC" = "xmusl"; then
+    HOTSPOT_$1_LIBC=$OPENJDK_$1_LIBC
+  else
+    HOTSPOT_$1_LIBC=""
+  fi
+  AC_SUBST(HOTSPOT_$1_LIBC)
+
   # For historical reasons, the OS include directories have odd names.
   OPENJDK_$1_OS_INCLUDE_SUBDIR="$OPENJDK_TARGET_OS"
   if test "x$OPENJDK_TARGET_OS" = "xwindows"; then
@@ -510,14 +516,6 @@
     OPENJDK_$1_OS_INCLUDE_SUBDIR="darwin"
   fi
   AC_SUBST(OPENJDK_$1_OS_INCLUDE_SUBDIR)
-=======
-  if test "x$OPENJDK_$1_LIBC" = "xmusl"; then
-    HOTSPOT_$1_LIBC=$OPENJDK_$1_LIBC
-  else
-    HOTSPOT_$1_LIBC=""
-  fi
-  AC_SUBST(HOTSPOT_$1_LIBC)
->>>>>>> b20da913
 ])
 
 AC_DEFUN([PLATFORM_SET_RELEASE_FILE_OS_VALUES],
