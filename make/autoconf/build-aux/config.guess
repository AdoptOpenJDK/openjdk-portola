#!/bin/sh
#
# Copyright (c) 2012, 2020, Oracle and/or its affiliates. All rights reserved.
# DO NOT ALTER OR REMOVE COPYRIGHT NOTICES OR THIS FILE HEADER.
#
# This code is free software; you can redistribute it and/or modify it
# under the terms of the GNU General Public License version 2 only, as
# published by the Free Software Foundation.
#
# This code is distributed in the hope that it will be useful, but WITHOUT
# ANY WARRANTY; without even the implied warranty of MERCHANTABILITY or
# FITNESS FOR A PARTICULAR PURPOSE.  See the GNU General Public License
# version 2 for more details (a copy is included in the LICENSE file that
# accompanied this code).
#
# You should have received a copy of the GNU General Public License version
# 2 along with this work; if not, write to the Free Software Foundation,
# Inc., 51 Franklin St, Fifth Floor, Boston, MA 02110-1301 USA.
#
# Please contact Oracle, 500 Oracle Parkway, Redwood Shores, CA 94065 USA
# or visit www.oracle.com if you need additional information or have any
# questions.
#

# This is a wrapper for the config.guess from autoconf. The latter does not
# properly detect 64 bit systems on all platforms. Instead of patching the
# autoconf system (which might easily get lost in a future update), we wrap it
# and fix the broken property, if needed.

DIR=`dirname $0`
OUT=`. $DIR/autoconf-config.guess`

<<<<<<< HEAD
# config.guess doesn't identify systems running the musl C library, and will
# instead return a string with a -gnu suffix. This block detects musl and
# modifies the string to have a -musl suffix instead. 
echo $OUT | grep -- -linux- > /dev/null 2> /dev/null
if test $? = 0; then
  ldd_version=`ldd --version 2>&1 | head -1 | cut -f1 -d' '`
  if [ x"${ldd_version}" = x"musl" ]; then
    OUT=`echo $OUT | sed 's/-gnu/-musl/'`
  fi
fi

# Test and fix solaris on x86_64
echo $OUT | grep i386-pc-solaris > /dev/null 2> /dev/null
if test $? = 0; then
  # isainfo -n returns either i386 or amd64
  REAL_CPU=`isainfo -n`
  OUT=$REAL_CPU`echo $OUT | sed -e 's/[^-]*//'`
fi

# Test and fix solaris on sparcv9
echo $OUT | grep sparc-sun-solaris > /dev/null 2> /dev/null
if test $? = 0; then
  # isainfo -n returns either sparc or sparcv9
  REAL_CPU=`isainfo -n`
  OUT=$REAL_CPU`echo $OUT | sed -e 's/[^-]*//'`
fi

=======
>>>>>>> 30ff2ad5
# Test and fix cygwin on x86_64
echo $OUT | grep 86-pc-cygwin > /dev/null 2> /dev/null
if test $? != 0; then
  echo $OUT | grep 86-pc-mingw > /dev/null 2> /dev/null
fi
if test $? = 0; then
  case `echo $PROCESSOR_IDENTIFIER | cut -f1 -d' '` in
    intel64|Intel64|INTEL64|em64t|EM64T|amd64|AMD64|8664|x86_64)
      REAL_CPU=x86_64
      OUT=$REAL_CPU`echo $OUT | sed -e 's/[^-]*//'`
      ;;
  esac
fi

# Test and fix wsl
echo $OUT | grep x86_64-unknown-linux-gnu > /dev/null 2> /dev/null
if test $? = 0; then
  uname -r | grep -i microsoft > /dev/null 2> /dev/null
  if test $? = 0; then
    OUT="x86_64-pc-wsl"
  fi
fi

# Test and fix architecture string on AIX
# On AIX 'config.guess' returns 'powerpc' as architecture but 'powerpc' is
# implicitely handled as 32-bit architecture in 'platform.m4' so we check
# for the kernel mode rewrite it to 'powerpc64' if we'Re running in 64-bit mode.
# The check could also be done with `/usr/sbin/prtconf | grep "Kernel Type" | grep "64-bit"`
echo $OUT | grep powerpc-ibm-aix > /dev/null 2> /dev/null
if test $? = 0; then
  if [ -x /bin/getconf ] ; then
    KERNEL_BITMODE=`getconf KERNEL_BITMODE`
    if  [ "$KERNEL_BITMODE" = "32" ]; then
      KERNEL_BITMODE=""
    fi
  fi
  OUT=powerpc$KERNEL_BITMODE`echo $OUT | sed -e 's/[^-]*//'`
fi

# Test and fix little endian PowerPC64.
# TODO: should be handled by autoconf-config.guess.
if [ "x$OUT" = x ]; then
  if [ `uname -m` = ppc64le ]; then
    if [ `uname -s` = Linux ]; then
      OUT=powerpc64le-unknown-linux-gnu
    fi
  fi
fi

# Test and fix little endian MIPS.
if [ "x$OUT" = x ]; then
  if [ `uname -s` = Linux ]; then
    if [ `uname -m` = mipsel ]; then
      OUT=mipsel-unknown-linux-gnu
    elif [ `uname -m` = mips64el ]; then
      OUT=mips64el-unknown-linux-gnu
    fi
  fi
fi

# Test and fix cpu on Macosx when C preprocessor is not on the path
echo $OUT | grep i386-apple-darwin > /dev/null 2> /dev/null
if test $? = 0; then
  REAL_CPU=`uname -m`
  OUT=$REAL_CPU`echo $OUT | sed -e 's/[^-]*//'`
fi

echo $OUT<|MERGE_RESOLUTION|>--- conflicted
+++ resolved
@@ -30,7 +30,6 @@
 DIR=`dirname $0`
 OUT=`. $DIR/autoconf-config.guess`
 
-<<<<<<< HEAD
 # config.guess doesn't identify systems running the musl C library, and will
 # instead return a string with a -gnu suffix. This block detects musl and
 # modifies the string to have a -musl suffix instead. 
@@ -42,24 +41,6 @@
   fi
 fi
 
-# Test and fix solaris on x86_64
-echo $OUT | grep i386-pc-solaris > /dev/null 2> /dev/null
-if test $? = 0; then
-  # isainfo -n returns either i386 or amd64
-  REAL_CPU=`isainfo -n`
-  OUT=$REAL_CPU`echo $OUT | sed -e 's/[^-]*//'`
-fi
-
-# Test and fix solaris on sparcv9
-echo $OUT | grep sparc-sun-solaris > /dev/null 2> /dev/null
-if test $? = 0; then
-  # isainfo -n returns either sparc or sparcv9
-  REAL_CPU=`isainfo -n`
-  OUT=$REAL_CPU`echo $OUT | sed -e 's/[^-]*//'`
-fi
-
-=======
->>>>>>> 30ff2ad5
 # Test and fix cygwin on x86_64
 echo $OUT | grep 86-pc-cygwin > /dev/null 2> /dev/null
 if test $? != 0; then
