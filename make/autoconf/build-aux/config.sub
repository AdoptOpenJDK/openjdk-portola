--- conflicted
+++ resolved
@@ -29,14 +29,11 @@
 
 DIR=`dirname $0`
 
-<<<<<<< HEAD
 if [ "$1"x = "x86_64-unknown-linux-musl"x ]; then
     echo $1
     exit
 fi
 
-# First, filter out everything that doesn't begin with "aarch64-"
-=======
 # Allow wsl
 if echo $* | grep x86_64-pc-wsl >/dev/null ; then
     echo $*
@@ -44,7 +41,6 @@
 fi
 
 # Filter out everything that doesn't begin with "aarch64-"
->>>>>>> 650e67cd
 if ! echo $* | grep '^aarch64-' >/dev/null ; then
     . $DIR/autoconf-config.sub "$@"
     # autoconf-config.sub exits, so we never reach here, but just in
