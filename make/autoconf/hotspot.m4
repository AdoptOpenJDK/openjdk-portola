--- conflicted
+++ resolved
@@ -146,55 +146,7 @@
 ])
 
 ###############################################################################
-<<<<<<< HEAD
-# Check if the serviceability agent attach functionality should be included.
-#
-AC_DEFUN_ONCE([HOTSPOT_SETUP_SA],
-[
-  # Test for serviceability agent attach dependencies
-  AC_ARG_ENABLE([sa-attach], [AS_HELP_STRING([--enable-sa-attach@<:@=yes/no/auto@:>@],
-      [enable serviceability agent attach. Default is auto, where it is enabled if all dependencies
-      are present.])])
-
-  SA_ATTACH_DEP_MISSING=false
-
-  AC_CHECK_HEADERS([thread_db.h], [SA_ATTACH_HEADERS_OK=yes],[SA_ATTACH_HEADERS_OK=no])
-  if test "x$SA_ATTACH_HEADERS_OK" != "xyes"; then
-    SA_ATTACH_DEP_MISSING=true
-  fi
-
-  AC_MSG_CHECKING([if serviceability agent attach should be included])
-  if test "x$enable_sa_attach" = "xyes"; then
-    if test "x$SA_ATTACH_DEP_MISSING" = "xtrue"; then
-      AC_MSG_RESULT([no, missing dependencies])
-      HELP_MSG_MISSING_DEPENDENCY([sa-attach])
-      AC_MSG_ERROR([Cannot enable sa-attach with missing dependencies. See above. $HELP_MSG])
-    else
-      INCLUDE_SA_ATTACH=true
-      AC_MSG_RESULT([yes, forced])
-    fi
-  elif test "x$enable_sa_attach" = "xno"; then
-    INCLUDE_SA_ATTACH=false
-    AC_MSG_RESULT([no, forced])
-  elif test "x$enable_sa_attach" = "xauto" || test "x$enable_sa_attach" = "x"; then
-    if test "x$SA_ATTACH_DEP_MISSING" = "xtrue"; then
-      INCLUDE_SA_ATTACH=false
-      AC_MSG_RESULT([no, missing dependencies])
-    else
-      INCLUDE_SA_ATTACH=true
-      AC_MSG_RESULT([yes, dependencies present])
-    fi
-  else
-    AC_MSG_ERROR([Invalid value for --enable-sa-attach: $enable_sa_attach])
-  fi
-  AC_SUBST(INCLUDE_SA_ATTACH)
-])
-
-###############################################################################
-# Set up all JVM features for each JVM variant.
-=======
 # Misc hotspot setup that does not fit elsewhere.
->>>>>>> 6b487c3c
 #
 AC_DEFUN_ONCE([HOTSPOT_SETUP_MISC],
 [
