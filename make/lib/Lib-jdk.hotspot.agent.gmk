--- conflicted
+++ resolved
@@ -1,9 +1,5 @@
 #
-<<<<<<< HEAD
 # Copyright (c) 2015, 2018, Oracle and/or its affiliates. All rights reserved.
-=======
-# Copyright (c) 2015, 2017, Oracle and/or its affiliates. All rights reserved.
->>>>>>> b20da913
 # DO NOT ALTER OR REMOVE COPYRIGHT NOTICES OR THIS FILE HEADER.
 #
 # This code is free software; you can redistribute it and/or modify it
@@ -51,22 +47,14 @@
     #
 
 ifeq ($(OPENJDK_TARGET_OS), linux)
-<<<<<<< HEAD
   SA_CFLAGS := $(CFLAGS_JDKLIB) -D_FILE_OFFSET_BITS=64
   ifeq ($(OPENJDK_TARGET_CPU), x86)
     SA_LDFLAGS := -march=i586
   endif
 
-  SA_LIBS := -lthread_db $(LIBDL)
-=======
-  SA_CFLAGS := $(CFLAGS_JDKLIB) -D_FILE_OFFSET_BITS=64 \
-      $(SA_MACHINE_FLAG_linux)
-  SA_LDFLAGS := $(LDFLAGS_JDKLIB) $(SA_MACHINE_FLAG_linux)
-  SA_LIBS := $(LIBDL)
   ifeq ($(INCLUDE_SA_ATTACH), true)
-    SA_LIBS += -lthread_db
+    SA_LIBS := -lthread_db $(LIBDL)
   endif
->>>>>>> b20da913
 
 else ifeq ($(OPENJDK_TARGET_OS), solaris)
   SA_TOOLCHAIN := TOOLCHAIN_LINK_CXX
