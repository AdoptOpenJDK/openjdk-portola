#
# Copyright (c) 2015, 2019, Oracle and/or its affiliates. All rights reserved.
# DO NOT ALTER OR REMOVE COPYRIGHT NOTICES OR THIS FILE HEADER.
#
# This code is free software; you can redistribute it and/or modify it
# under the terms of the GNU General Public License version 2 only, as
# published by the Free Software Foundation.  Oracle designates this
# particular file as subject to the "Classpath" exception as provided
# by Oracle in the LICENSE file that accompanied this code.
#
# This code is distributed in the hope that it will be useful, but WITHOUT
# ANY WARRANTY; without even the implied warranty of MERCHANTABILITY or
# FITNESS FOR A PARTICULAR PURPOSE.  See the GNU General Public License
# version 2 for more details (a copy is included in the LICENSE file that
# accompanied this code).
#
# You should have received a copy of the GNU General Public License version
# 2 along with this work; if not, write to the Free Software Foundation,
# Inc., 51 Franklin St, Fifth Floor, Boston, MA 02110-1301 USA.
#
# Please contact Oracle, 500 Oracle Parkway, Redwood Shores, CA 94065 USA
# or visit www.oracle.com if you need additional information or have any
# questions.
#

include LibCommon.gmk

$(eval $(call IncludeCustomExtension, hotspot/lib/Lib-jdk.hotspot.agent.gmk))

################################################################################

ifeq ($(OPENJDK_TARGET_OS), linux)
  SA_CFLAGS := -D_FILE_OFFSET_BITS=64

else ifeq ($(OPENJDK_TARGET_OS), solaris)
  SA_LDFLAGS := -mt

else ifeq ($(OPENJDK_TARGET_OS), macosx)
  SA_CFLAGS := -Damd64 -D_GNU_SOURCE -mno-omit-leaf-frame-pointer \
      -mstack-alignment=16 -fPIC
  LIBSA_EXTRA_SRC := $(SUPPORT_OUTPUTDIR)/gensrc/jdk.hotspot.agent
else ifeq ($(OPENJDK_TARGET_OS), windows)
  SA_CFLAGS := -D_WINDOWS -D_DEBUG -D_CONSOLE -D_MBCS -EHsc
  ifeq ($(OPENJDK_TARGET_CPU), x86_64)
    SA_CXXFLAGS := -DWIN64
  else
    # Only add /RTC1 flag for debug builds as it's
    # incompatible with release type builds. See
    # https://msdn.microsoft.com/en-us/library/8wtf2dfz.aspx
    ifeq ($(DEBUG_LEVEL),slowdebug)
      SA_CXXFLAGS := -RTC1
    endif
  endif
endif

ifeq ($(INCLUDE_SA_ATTACH), true)
  SA_CFLAGS += -DINCLUDE_SA_ATTACH
  ifeq ($(OPENJDK_TARGET_OS), linux)
    SA_LIBS_linux := -lthread_db $(LIBDL)
  endif
endif

SA_CFLAGS += -DLIBC=\"$(OPENJDK_TARGET_LIBC)\"

################################################################################

$(eval $(call SetupJdkLibrary, BUILD_LIBSA, \
    NAME := saproc, \
    OPTIMIZATION := HIGH, \
    DISABLED_WARNINGS_microsoft := 4267, \
    DISABLED_WARNINGS_gcc := sign-compare pointer-arith, \
    DISABLED_WARNINGS_clang := sign-compare pointer-arith format-nonliteral, \
    DISABLED_WARNINGS_CXX_solstudio := truncwarn unknownpragma, \
    CFLAGS := $(CFLAGS_JDKLIB) $(SA_CFLAGS), \
    CXXFLAGS := $(CXXFLAGS_JDKLIB) $(SA_CFLAGS) $(SA_CXXFLAGS), \
    EXTRA_SRC := $(LIBSA_EXTRA_SRC), \
    LDFLAGS := $(LDFLAGS_JDKLIB) $(SA_LDFLAGS), \
<<<<<<< HEAD
    LIBS_linux := $(SA_LIBS_linux), \
=======
    LIBS_linux := $(LIBDL), \
>>>>>>> c6e45ea8
    LIBS_solaris := -ldl -ldemangle -lthread -lproc, \
    LIBS_macosx := -framework Foundation -framework JavaNativeFoundation \
        -framework JavaRuntimeSupport -framework Security -framework CoreFoundation, \
    LIBS_windows := dbgeng.lib, \
))

TARGETS += $(BUILD_LIBSA)

################################################################################<|MERGE_RESOLUTION|>--- conflicted
+++ resolved
@@ -53,13 +53,6 @@
   endif
 endif
 
-ifeq ($(INCLUDE_SA_ATTACH), true)
-  SA_CFLAGS += -DINCLUDE_SA_ATTACH
-  ifeq ($(OPENJDK_TARGET_OS), linux)
-    SA_LIBS_linux := -lthread_db $(LIBDL)
-  endif
-endif
-
 SA_CFLAGS += -DLIBC=\"$(OPENJDK_TARGET_LIBC)\"
 
 ################################################################################
@@ -75,11 +68,7 @@
     CXXFLAGS := $(CXXFLAGS_JDKLIB) $(SA_CFLAGS) $(SA_CXXFLAGS), \
     EXTRA_SRC := $(LIBSA_EXTRA_SRC), \
     LDFLAGS := $(LDFLAGS_JDKLIB) $(SA_LDFLAGS), \
-<<<<<<< HEAD
-    LIBS_linux := $(SA_LIBS_linux), \
-=======
     LIBS_linux := $(LIBDL), \
->>>>>>> c6e45ea8
     LIBS_solaris := -ldl -ldemangle -lthread -lproc, \
     LIBS_macosx := -framework Foundation -framework JavaNativeFoundation \
         -framework JavaRuntimeSupport -framework Security -framework CoreFoundation, \
