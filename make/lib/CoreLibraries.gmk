--- conflicted
+++ resolved
@@ -249,14 +249,8 @@
   LIBJLI_OUTPUT_DIR := $(INSTALL_LIBRARIES_HERE)/jli
 endif
 
-<<<<<<< HEAD
-
 LIBJLI_CFLAGS += -DLIBC=\"$(OPENJDK_TARGET_LIBC)\"
 
-LIBJLI_CFLAGS += $(addprefix -I, $(LIBJLI_SRC_DIRS))
-
-=======
->>>>>>> dfe4aabd
 LIBJLI_CFLAGS += $(LIBZ_CFLAGS)
 
 ifneq ($(USE_EXTERNAL_LIBZ), true)
