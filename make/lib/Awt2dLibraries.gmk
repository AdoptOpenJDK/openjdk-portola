#
# Copyright (c) 2011, 2019, Oracle and/or its affiliates. All rights reserved.
# DO NOT ALTER OR REMOVE COPYRIGHT NOTICES OR THIS FILE HEADER.
#
# This code is free software; you can redistribute it and/or modify it
# under the terms of the GNU General Public License version 2 only, as
# published by the Free Software Foundation.  Oracle designates this
# particular file as subject to the "Classpath" exception as provided
# by Oracle in the LICENSE file that accompanied this code.
#
# This code is distributed in the hope that it will be useful, but WITHOUT
# ANY WARRANTY; without even the implied warranty of MERCHANTABILITY or
# FITNESS FOR A PARTICULAR PURPOSE.  See the GNU General Public License
# version 2 for more details (a copy is included in the LICENSE file that
# accompanied this code).
#
# You should have received a copy of the GNU General Public License version
# 2 along with this work; if not, write to the Free Software Foundation,
# Inc., 51 Franklin St, Fifth Floor, Boston, MA 02110-1301 USA.
#
# Please contact Oracle, 500 Oracle Parkway, Redwood Shores, CA 94065 USA
# or visit www.oracle.com if you need additional information or have any
# questions.
#

$(eval $(call IncludeCustomExtension, lib/Awt2dLibraries-pre.gmk))

WIN_AWT_LIB := $(SUPPORT_OUTPUTDIR)/native/$(MODULE)/libawt/awt.lib

LIBAWT_DEFAULT_HEADER_DIRS := \
    libawt/awt/image \
    libawt/awt/image/cvutils \
    libawt/java2d \
    libawt/java2d/loops \
    libawt/java2d/pipe \
    #

################################################################################

# We must not include java.desktop/unix/native/libmlib_image, which is only
# for usage by solaris-sparc in libmlib_image_v.
BUILD_LIBMLIB_EXCLUDE_SRC_PATTERNS := /unix/

BUILD_LIBMLIB_CFLAGS := -D__USE_J2D_NAMES -D__MEDIALIB_OLD_NAMES -DMLIB_NO_LIBSUNMATH

ifeq ($(call isTargetCpuBits, 64), true)
  BUILD_LIBMLIB_CFLAGS += -DMLIB_OS64BIT
endif

$(eval $(call SetupJdkLibrary, BUILD_LIBMLIB_IMAGE, \
    NAME := mlib_image, \
    EXTRA_SRC := common/awt/medialib, \
    EXCLUDE_FILES := mlib_c_ImageBlendTable.c, \
    EXCLUDE_SRC_PATTERNS := $(BUILD_LIBMLIB_EXCLUDE_SRC_PATTERNS), \
    OPTIMIZATION := HIGHEST, \
    CFLAGS := $(CFLAGS_JDKLIB) \
        $(BUILD_LIBMLIB_CFLAGS), \
    DISABLED_WARNINGS_gcc := unused-function, \
    LDFLAGS := $(LDFLAGS_JDKLIB) \
        $(call SET_SHARED_LIBRARY_ORIGIN), \
    LIBS := $(JDKLIB_LIBS), \
    LIBS_unix := $(LIBM) $(LIBDL), \
))

$(BUILD_LIBMLIB_IMAGE): $(call FindLib, java.base, java)

TARGETS += $(BUILD_LIBMLIB_IMAGE)

################################################################################

ifeq ($(call And, $(call isTargetOs, solaris) $(call isTargetCpuArch, sparc)), true)

  # libmlib_image_v is basically built from mlib_image sources, with some additions
  # and some exclusions.
  LIBMLIB_IMAGE_V_SRC := \
     libmlib_image \
     common/awt/medialib \
     #

  LIBMLIB_IMAGE_V_CFLAGS := -xarch=sparcvis -D__USE_J2D_NAMES -D__MEDIALIB_OLD_NAMES \
      $(TOPDIR)/src/$(MODULE)/unix/native/libmlib_image/vis_$(OPENJDK_TARGET_CPU_BITS).il

  ifeq ($(call isTargetCpuBits, 64), true)
    LIBMLIB_IMAGE_V_CFLAGS += -DMLIB_OS64BIT
  endif

  BUILD_LIBMLIB_IMAGE_V_EXFILES := \
      awt_ImagingLib.c \
      mlib_c_ImageAffine_BC.c \
      mlib_c_ImageAffine_BC_S16.c \
      mlib_c_ImageAffine_BC_U16.c \
      mlib_c_ImageAffine_BL.c \
      mlib_c_ImageAffine_BL_S16.c \
      mlib_c_ImageAffine_BL_U16.c \
      mlib_c_ImageAffine_NN.c \
      mlib_c_ImageConvClearEdge.c \
      mlib_c_ImageConvCopyEdge.c \
      mlib_c_ImageConv_f.c \
      mlib_c_ImageConvVersion.c \
      mlib_c_ImageCopy.c \
      mlib_c_ImageLookUp.c \
      mlib_c_ImageLookUp_f.c \
      #

  $(eval $(call SetupJdkLibrary, BUILD_LIBMLIB_IMAGE_V, \
      NAME := mlib_image_v, \
      SRC := $(LIBMLIB_IMAGE_V_SRC), \
      EXCLUDE_FILES := $(BUILD_LIBMLIB_IMAGE_V_EXFILES), \
      OPTIMIZATION := HIGHEST, \
      CFLAGS := $(CFLAGS_JDKLIB) \
          $(LIBMLIB_IMAGE_V_CFLAGS), \
      LDFLAGS := $(LDFLAGS_JDKLIB) \
          $(call SET_SHARED_LIBRARY_ORIGIN), \
      LIBS := -ljava -ljvm $(LIBM) $(LIBDL), \
  ))

  $(BUILD_LIBMLIB_IMAGE_V): $(call FindLib, java.base, java)

  TARGETS += $(BUILD_LIBMLIB_IMAGE_V)

endif

################################################################################

LIBAWT_EXTRA_SRC := \
    common/awt/debug \
    $(TOPDIR)/src/$(MODULE)/$(OPENJDK_TARGET_OS_TYPE)/native/common/awt \
    #

ifeq ($(call And, $(call isTargetOs, solaris) $(call isTargetCpuArch, sparc)), true)
  LIBAWT_EXTRA_SRC += $(TOPDIR)/src/$(MODULE)/share/native/common/awt/medialib
endif

ifeq ($(call isTargetOs, windows), true)
  LIBAWT_EXTRA_SRC += \
      $(TOPDIR)/src/$(MODULE)/share/native/common/awt/utility \
      $(TOPDIR)/src/$(MODULE)/share/native/common/font \
      $(TOPDIR)/src/$(MODULE)/share/native/common/java2d/opengl \
      $(TOPDIR)/src/$(MODULE)/$(OPENJDK_TARGET_OS_TYPE)/native/common/awt/systemscale \
      #
endif

ifeq ($(call isTargetOs, solaris linux macosx aix), true)
  LIBAWT_EXFILES += awt_Font.c CUPSfuncs.c fontpath.c X11Color.c
endif

ifeq ($(call isTargetOs, macosx), true)
  LIBAWT_EXFILES += initIDs.c awt/image/cvutils/img_colors.c
endif

ifeq ($(call isTargetOs, windows), true)
  LIBAWT_EXFILES += \
      java2d/d3d/D3DShaderGen.c \
      awt/image/cvutils/img_colors.c \
      #
endif

ifeq ($(call And, $(call isTargetOs, solaris) $(call isTargetCpu, sparcv9)), true)
  LIBAWT_EXFILES += java2d/loops/MapAccelFunc.c
else
  LIBAWT_EXCLUDES += \
      $(TOPDIR)/src/$(MODULE)/unix/native/libawt/awt/medialib \
      $(TOPDIR)/src/$(MODULE)/unix/native/libawt/java2d/loops \
      $(TOPDIR)/src/$(MODULE)/unix/native/common/awt/medialib \
      #
endif

LIBAWT_EXTRA_HEADER_DIRS := \
    $(LIBAWT_DEFAULT_HEADER_DIRS) \
    $(call GetJavaHeaderDir, java.base) \
    libawt/awt/medialib \
    libawt/java2d/d3d \
    libawt/java2d/opengl \
    libawt/java2d/windows \
    libawt/windows \
    common/awt/medialib \
    libmlib_image \
    include \
    java.base:libjava \
    java.base:include \
    #

LIBAWT_CFLAGS += -D__MEDIALIB_OLD_NAMES -D__USE_J2D_NAMES $(X_CFLAGS)

ifeq ($(call And, $(call isTargetOs, solaris) $(call isTargetCpu, sparcv9)), true)
  LIBAWT_CFLAGS += -xarch=sparcvis -DMLIB_ADD_SUFF \
      $(TOPDIR)/src/$(MODULE)/unix/native/libmlib_image/vis_$(OPENJDK_TARGET_CPU_BITS).il

  LIBAWT_ASFLAGS = -P -xarch=v9a
endif

ifeq ($(call isTargetOs, solaris), false)
  LIBAWT_CFLAGS += -DMLIB_NO_LIBSUNMATH
endif

ifeq ($(call isTargetOs, windows), true)
  LIBAWT_CFLAGS += -EHsc -DUNICODE -D_UNICODE
  ifeq ($(call isTargetCpuBits, 64), true)
    LIBAWT_CFLAGS += -DMLIB_OS64BIT
  endif

  LIBAWT_RC_FLAGS ?= -I $(TOPDIR)/src/java.base/windows/native/launcher/icons
  LIBAWT_VERSIONINFO_RESOURCE := $(TOPDIR)/src/$(MODULE)/windows/native/libawt/windows/awt.rc
endif

ifeq ($(call isTargetOs, linux), true)
  # FIXME: This is probably not what we want to do, but keep it now for compatibility.
  LIBAWT_CFLAGS += $(EXPORT_ALL_SYMBOLS)
endif

# Turn off all warnings for debug_mem.c This is needed because the specific warning
# about initializing a declared 'extern' cannot be turned off individually. Only
# applies to debug builds.
ifeq ($(TOOLCHAIN_TYPE), gcc)
  BUILD_LIBAWT_debug_mem.c_CFLAGS := -w
  # This option improves performance of MaskFill in Java2D by 20% for some gcc
  LIBAWT_CFLAGS += -fgcse-after-reload
endif

$(eval $(call SetupJdkLibrary, BUILD_LIBAWT, \
    NAME := awt, \
    EXTRA_SRC := $(LIBAWT_EXTRA_SRC), \
    EXCLUDES := $(LIBAWT_EXCLUDES), \
    EXCLUDE_FILES := $(LIBAWT_EXFILES), \
    OPTIMIZATION := LOW, \
    CFLAGS := $(CFLAGS_JDKLIB) $(LIBAWT_CFLAGS), \
    EXTRA_HEADER_DIRS := $(LIBAWT_EXTRA_HEADER_DIRS), \
    DISABLED_WARNINGS_gcc := sign-compare unused-result maybe-uninitialized \
        format-nonliteral parentheses unused-value unused-function, \
    DISABLED_WARNINGS_clang := logical-op-parentheses extern-initializer \
        sign-compare format-nonliteral, \
    DISABLED_WARNINGS_microsoft := 4244 4267 4996, \
    ASFLAGS := $(LIBAWT_ASFLAGS), \
    LDFLAGS := $(LDFLAGS_JDKLIB) $(call SET_SHARED_LIBRARY_ORIGIN), \
    LDFLAGS_macosx := -L$(INSTALL_LIBRARIES_HERE), \
    LDFLAGS_windows := -delayload:user32.dll -delayload:gdi32.dll \
        -delayload:shell32.dll -delayload:winmm.dll \
        -delayload:winspool.drv -delayload:imm32.dll \
        -delayload:ole32.dll -delayload:comdlg32.dll \
        -delayload:comctl32.dll -delayload:shlwapi.dll, \
    LIBS_unix := -ljvm -ljava $(LIBM), \
    LIBS_linux :=  $(LIBDL), \
    LIBS_solaris := $(LIBDL), \
    LIBS_aix := $(LIBDL),\
    LIBS_macosx := -lmlib_image \
        -framework Cocoa \
        -framework OpenGL \
        -framework JavaNativeFoundation \
        -framework JavaRuntimeSupport \
        -framework ApplicationServices \
        -framework AudioToolbox, \
    LIBS_windows := kernel32.lib user32.lib gdi32.lib winspool.lib \
        imm32.lib ole32.lib uuid.lib shell32.lib \
        comdlg32.lib winmm.lib comctl32.lib shlwapi.lib \
        delayimp.lib jvm.lib $(WIN_JAVA_LIB) advapi32.lib, \
    VERSIONINFO_RESOURCE := $(LIBAWT_VERSIONINFO_RESOURCE), \
    RC_FLAGS := $(RC_FLAGS) $(LIBAWT_RC_FLAGS) \
        -D "JDK_FNAME=awt.dll" \
        -D "JDK_INTERNAL_NAME=awt" \
        -D "JDK_FTYPE=0x2L", \
))

$(BUILD_LIBAWT): $(call FindLib, java.base, java)

ifeq ($(call isTargetOs, macosx), true)
  $(BUILD_LIBAWT): $(BUILD_LIBMLIB_IMAGE)
endif

TARGETS += $(BUILD_LIBAWT)

################################################################################

ifeq ($(call isTargetOs, windows macosx), false)
  ifeq ($(ENABLE_HEADLESS_ONLY), false)

    LIBAWT_XAWT_EXTRA_SRC := \
        common/awt \
        common/java2d \
        common/font \
        #

    LIBAWT_XAWT_EXCLUDES := medialib debug

    LIBAWT_XAWT_EXTRA_HEADER_DIRS := \
        $(LIBAWT_DEFAULT_HEADER_DIRS) \
        libawt_xawt/awt \
        include \
        common/awt/debug \
        common/awt/systemscale \
        common/font \
        common/java2d/opengl \
        common/java2d/x11 \
        #

    LIBAWT_XAWT_CFLAGS += -DXAWT -DXAWT_HACK \
        $(FONTCONFIG_CFLAGS) \
        $(CUPS_CFLAGS)

    ifeq ($(call isTargetOs, solaris), true)
      LIBAWT_XAWT_CFLAGS += -DFUNCPROTO=15
    endif

    ifeq ($(call isTargetOs, linux), true)
      ifeq ($(DISABLE_XRENDER), true)
        LIBAWT_XAWT_CFLAGS += -DDISABLE_XRENDER_BY_DEFAULT=true
      endif
    endif

    LIBAWT_XAWT_LIBS := $(LIBM) -lawt -lXext -lX11 -lXrender $(LIBDL) -lXtst -lXi -ljava -ljvm

    ifeq ($(call isTargetOs, linux), true)
      LIBAWT_XAWT_LIBS += -lpthread
    endif

    ifeq ($(TOOLCHAIN_TYPE), gcc)
      # Turn off all warnings for the following files since they contain warnings
      # that cannot be turned of individually.
      # redefining a macro
      BUILD_LIBAWT_XAWT_gtk2_interface.c_CFLAGS := -w
      # comparison between pointer and integer
      BUILD_LIBAWT_XAWT_awt_Font.c_CFLAGS := -w
      # initializing a declared 'extern'
      BUILD_LIBAWT_XAWT_debug_mem.c_CFLAGS := -w
    endif

    $(eval $(call SetupJdkLibrary, BUILD_LIBAWT_XAWT, \
        NAME := awt_xawt, \
        EXTRA_SRC := $(LIBAWT_XAWT_EXTRA_SRC), \
        EXTRA_HEADER_DIRS := $(LIBAWT_XAWT_EXTRA_HEADER_DIRS), \
        EXCLUDES := $(LIBAWT_XAWT_EXCLUDES), \
        OPTIMIZATION := LOW, \
        CFLAGS := $(CFLAGS_JDKLIB) $(LIBAWT_XAWT_CFLAGS) \
            $(X_CFLAGS), \
        WARNINGS_AS_ERRORS_xlc := false, \
        DISABLED_WARNINGS_gcc := type-limits pointer-to-int-cast \
            unused-result maybe-uninitialized format \
            format-security int-to-pointer-cast parentheses \
            implicit-fallthrough undef unused-function, \
        DISABLED_WARNINGS_clang := parentheses format undef \
            logical-op-parentheses format-nonliteral int-conversion, \
        DISABLED_WARNINGS_solstudio := E_ASSIGNMENT_TYPE_MISMATCH \
             E_NON_CONST_INIT, \
        LDFLAGS := $(LDFLAGS_JDKLIB) \
            $(call SET_SHARED_LIBRARY_ORIGIN) \
            -L$(INSTALL_LIBRARIES_HERE), \
        LIBS :=  $(X_LIBS) $(LIBAWT_XAWT_LIBS), \
    ))

    $(BUILD_LIBAWT_XAWT): $(call FindLib, java.base, java)

    $(BUILD_LIBAWT_XAWT): $(BUILD_LIBAWT)

    TARGETS += $(BUILD_LIBAWT_XAWT)

  endif
endif

################################################################################

# The fast floor code loses precision.
LCMS_CFLAGS=-DCMS_DONT_USE_FAST_FLOOR

ifeq ($(USE_EXTERNAL_LCMS), true)
  # If we're using an external library, we'll just need the wrapper part.
  # By including it explicitly, all other files will be excluded.
  BUILD_LIBLCMS_INCLUDE_FILES := LCMS.c
  # If we're using an external library, we can't include our own SRC path
  # as includes, instead the system headers should be used.
  LIBLCMS_HEADERS_FROM_SRC := false
else
  BUILD_LIBLCMS_INCLUDE_FILES :=
endif

$(eval $(call SetupJdkLibrary, BUILD_LIBLCMS, \
    NAME := lcms, \
    INCLUDE_FILES := $(BUILD_LIBLCMS_INCLUDE_FILES), \
    OPTIMIZATION := HIGHEST, \
    CFLAGS := $(CFLAGS_JDKLIB) \
        $(LCMS_CFLAGS), \
    CFLAGS_windows := -DCMS_IS_WINDOWS_, \
    EXTRA_HEADER_DIRS := \
        common/awt/debug \
        libawt/java2d, \
    HEADERS_FROM_SRC := $(LIBLCMS_HEADERS_FROM_SRC), \
    DISABLED_WARNINGS_gcc := format-nonliteral type-limits \
<<<<<<< HEAD
        stringop-truncation \
        misleading-indentation undef unused-function, \
=======
        misleading-indentation undef unused-function stringop-truncation, \
>>>>>>> b9f62457
    DISABLED_WARNINGS_clang := tautological-compare format-nonliteral undef, \
    DISABLED_WARNINGS_solstudio := E_STATEMENT_NOT_REACHED, \
    DISABLED_WARNINGS_microsoft := 4819, \
    LDFLAGS := $(LDFLAGS_JDKLIB) \
        $(call SET_SHARED_LIBRARY_ORIGIN), \
    LDFLAGS_unix := -L$(INSTALL_LIBRARIES_HERE), \
    LIBS_unix := -lawt -ljvm -ljava $(LCMS_LIBS) $(LIBM), \
    LIBS_windows := $(WIN_AWT_LIB) $(WIN_JAVA_LIB), \
))

TARGETS += $(BUILD_LIBLCMS)

$(BUILD_LIBLCMS): $(BUILD_LIBAWT)

################################################################################

# "DISABLED_WARNINGS_gcc := clobbered" rationale:
# Suppress gcc warnings like "variable might be clobbered by 'longjmp'
# or 'vfork'": this warning indicates that some variable is placed to
# a register by optimized compiler and it's value might be lost on longjmp().
# Recommended way to avoid such warning is to declare the variable as
# volatile to prevent the optimization. However, this approach does not
# work because we have to declare all variables as volatile in result.

ifeq ($(USE_EXTERNAL_LIBJPEG), true)
  LIBJPEG_LIBS := -ljpeg
  BUILD_LIBJAVAJPEG_INCLUDE_FILES := \
      imageioJPEG.c \
      jpegdecoder.c
  # If we're using an external library, we can't include our own SRC path
  # as includes, instead the system headers should be used.
  LIBJPEG_HEADERS_FROM_SRC := false
else
  LIBJPEG_LIBS :=
  BUILD_LIBJAVAJPEG_INCLUDE_FILES :=
endif

$(eval $(call SetupJdkLibrary, BUILD_LIBJAVAJPEG, \
    NAME := javajpeg, \
    INCLUDE_FILES := $(BUILD_LIBJAVAJPEG_INCLUDE_FILES), \
    OPTIMIZATION := HIGHEST, \
    CFLAGS := $(CFLAGS_JDKLIB), \
    HEADERS_FROM_SRC := $(LIBJPEG_HEADERS_FROM_SRC), \
    DISABLED_WARNINGS_gcc := clobbered implicit-fallthrough shift-negative-value, \
    LDFLAGS := $(LDFLAGS_JDKLIB) \
        $(call SET_SHARED_LIBRARY_ORIGIN), \
    LIBS := $(LIBJPEG_LIBS) $(JDKLIB_LIBS), \
    LIBS_windows := $(WIN_JAVA_LIB) jvm.lib, \
))

$(BUILD_LIBJAVAJPEG): $(call FindLib, java.base, java)

TARGETS += $(BUILD_LIBJAVAJPEG)

################################################################################

# Mac and Windows only use the native AWT lib, do not build libawt_headless
ifeq ($(call isTargetOs, windows macosx), false)

  LIBAWT_HEADLESS_EXTRA_SRC := \
      common/font \
      common/java2d \
      $(TOPDIR)/src/$(MODULE)/$(OPENJDK_TARGET_OS_TYPE)/native/common/awt \
      #

  LIBAWT_HEADLESS_EXCLUDES := medialib

  LIBAWT_HEADLESS_EXTRA_HEADER_DIRS := \
      $(LIBAWT_DEFAULT_HEADER_DIRS) \
      common/awt/debug \
      common/font \
      common/java2d/opengl \
      #

  LIBAWT_HEADLESS_CFLAGS := $(CUPS_CFLAGS) $(FONTCONFIG_CFLAGS) $(X_CFLAGS) \
      -DHEADLESS=true

  $(eval $(call SetupJdkLibrary, BUILD_LIBAWT_HEADLESS, \
      NAME := awt_headless, \
      EXTRA_SRC := $(LIBAWT_HEADLESS_EXTRA_SRC), \
      EXCLUDES := $(LIBAWT_HEADLESS_EXCLUDES), \
      OPTIMIZATION := LOW, \
      CFLAGS := $(CFLAGS_JDKLIB) \
          $(LIBAWT_HEADLESS_CFLAGS), \
      EXTRA_HEADER_DIRS := $(LIBAWT_HEADLESS_EXTRA_HEADER_DIRS), \
      DISABLED_WARNINGS_gcc := unused-function, \
      DISABLED_WARNINGS_solstudio := E_EMPTY_TRANSLATION_UNIT, \
      LDFLAGS := $(LDFLAGS_JDKLIB) \
          $(call SET_SHARED_LIBRARY_ORIGIN), \
      LDFLAGS_unix := -L$(INSTALL_LIBRARIES_HERE), \
      LIBS_unix := -lawt -ljvm -ljava, \
      LIBS_linux := $(LIBM) $(LIBDL), \
      LIBS_solaris := $(LIBM) $(LIBDL) $(LIBCXX), \
  ))

  $(BUILD_LIBAWT_HEADLESS): $(BUILD_LIBAWT)

  TARGETS += $(BUILD_LIBAWT_HEADLESS)

endif

################################################################################

ifeq ($(FREETYPE_TO_USE), system)
  # For use by libfontmanager:
  LIBFREETYPE_CFLAGS := $(FREETYPE_CFLAGS)
  LIBFREETYPE_LIBS := $(FREETYPE_LIBS)
else
  BUILD_LIBFREETYPE_HEADER_DIRS := $(TOPDIR)/src/$(MODULE)/share/native/libfreetype/include
  BUILD_LIBFREETYPE_CFLAGS := -DFT2_BUILD_LIBRARY $(EXPORT_ALL_SYMBOLS)

  # For use by libfontmanager:
  LIBFREETYPE_CFLAGS := -I$(BUILD_LIBFREETYPE_HEADER_DIRS)
  ifeq ($(call isTargetOs, windows), true)
    LIBFREETYPE_LIBS := $(SUPPORT_OUTPUTDIR)/native/$(MODULE)/libfreetype/freetype.lib
    # freetype now requires you to manually define this (see ftconfig.h)
    BUILD_LIBFREETYPE_CFLAGS += -DDLL_EXPORT
  else
    LIBFREETYPE_LIBS := -lfreetype
  endif

  $(eval $(call SetupJdkLibrary, BUILD_LIBFREETYPE, \
      NAME := freetype, \
      OPTIMIZATION := HIGHEST, \
      CFLAGS := $(CFLAGS_JDKLIB) \
          $(BUILD_LIBFREETYPE_CFLAGS), \
      EXTRA_HEADER_DIRS := $(BUILD_LIBFREETYPE_HEADER_DIRS), \
      DISABLED_WARNINGS_solstudio := \
         E_STATEMENT_NOT_REACHED \
         E_END_OF_LOOP_CODE_NOT_REACHED, \
      DISABLED_WARNINGS_microsoft := 4018 4267 4244 4312 4819, \
      DISABLED_WARNINGS_gcc := implicit-fallthrough cast-function-type bad-function-cast, \
      LDFLAGS := $(LDFLAGS_JDKLIB) \
          $(call SET_SHARED_LIBRARY_ORIGIN), \
  ))

  TARGETS += $(BUILD_LIBFREETYPE)
endif

###########################################################################

#### Begin harfbuzz configuration

HARFBUZZ_CFLAGS := -DHAVE_OT -DHAVE_FALLBACK -DHAVE_UCDN -DHAVE_ROUND

ifeq ($(call isTargetOs, windows), false)
  HARFBUZZ_CFLAGS += -DGETPAGESIZE -DHAVE_MPROTECT -DHAVE_PTHREAD \
                      -DHAVE_SYSCONF -DHAVE_SYS_MMAN_H -DHAVE_UNISTD_H \
                      -DHB_NO_PRAGMA_GCC_DIAGNOSTIC
endif
ifeq ($(call isTargetOs, linux macosx), true)
  HARFBUZZ_CFLAGS += -DHAVE_INTEL_ATOMIC_PRIMITIVES
endif
ifeq ($(call isTargetOs, solaris), true)
  HARFBUZZ_CFLAGS += -DHAVE_SOLARIS_ATOMIC_OPS
endif
ifeq ($(call isTargetOs, macosx), true)
  HARFBUZZ_CFLAGS += -DHAVE_CORETEXT
endif
ifeq ($(call isTargetOs, macosx), false)
  LIBFONTMANAGER_EXCLUDE_FILES += harfbuzz/hb-coretext.cc
endif
# hb-ft.cc is not presently needed, and requires freetype 2.4.2 or later.
LIBFONTMANAGER_EXCLUDE_FILES += harfbuzz/hb-ft.cc

LIBFONTMANAGER_CFLAGS += $(HARFBUZZ_CFLAGS)

#### End harfbuzz configuration

LIBFONTMANAGER_EXTRA_HEADER_DIRS := \
    libfontmanager/harfbuzz \
    libfontmanager/harfbuzz/hb-ucdn \
    common/awt \
    common/font \
    libawt/java2d \
    libawt/java2d/pipe \
    libawt/java2d/loops \
    #

LIBFONTMANAGER_CFLAGS += $(LIBFREETYPE_CFLAGS)
BUILD_LIBFONTMANAGER_FONTLIB += $(LIBFREETYPE_LIBS)

LIBFONTMANAGER_OPTIMIZATION := HIGH

ifeq ($(call isTargetOs, windows), true)
  LIBFONTMANAGER_EXCLUDE_FILES += X11FontScaler.c \
      X11TextRenderer.c
  LIBFONTMANAGER_OPTIMIZATION := HIGHEST
else ifeq ($(call isTargetOs, macosx), true)
  LIBFONTMANAGER_EXCLUDE_FILES += X11FontScaler.c \
      X11TextRenderer.c \
      fontpath.c \
      lcdglyph.c
else
  LIBFONTMANAGER_EXCLUDE_FILES += fontpath.c \
      lcdglyph.c
endif

LIBFONTMANAGER_CFLAGS += $(X_CFLAGS) -DLE_STANDALONE -DHEADLESS

ifeq ($(TOOLCHAIN_TYPE), gcc)
  # Turn off all warnings for sunFont.c. This is needed because the specific warning
  # about discarding 'const' qualifier cannot be turned off individually.
  BUILD_LIBFONTMANAGER_sunFont.c_CFLAGS := -w
endif

# LDFLAGS clarification:
#   Filter relevant linker flags disallowing unresolved symbols as we cannot
#   build-time decide to which library to link against (libawt_headless or
#   libawt_xawt). See JDK-8196516 for details.
$(eval $(call SetupJdkLibrary, BUILD_LIBFONTMANAGER, \
    NAME := fontmanager, \
    EXCLUDE_FILES := $(LIBFONTMANAGER_EXCLUDE_FILES) \
        AccelGlyphCache.c, \
    TOOLCHAIN := TOOLCHAIN_LINK_CXX, \
    CFLAGS := $(CFLAGS_JDKLIB) $(LIBFONTMANAGER_CFLAGS), \
    CXXFLAGS := $(CXXFLAGS_JDKLIB) $(LIBFONTMANAGER_CFLAGS), \
    OPTIMIZATION := $(LIBFONTMANAGER_OPTIMIZATION), \
    CFLAGS_windows = -DCC_NOEX, \
    EXTRA_HEADER_DIRS := $(LIBFONTMANAGER_EXTRA_HEADER_DIRS), \
    WARNINGS_AS_ERRORS_xlc := false, \
    DISABLED_WARNINGS_gcc := sign-compare int-to-pointer-cast \
        type-limits missing-field-initializers implicit-fallthrough \
        strict-aliasing undef unused-function, \
    DISABLED_WARNINGS_CXX_gcc := reorder delete-non-virtual-dtor strict-overflow \
        maybe-uninitialized class-memaccess, \
    DISABLED_WARNINGS_clang := unused-value incompatible-pointer-types \
        tautological-constant-out-of-range-compare int-to-pointer-cast \
        sign-compare undef missing-field-initializers, \
    DISABLED_WARNINGS_C_solstudio = \
        E_INTEGER_OVERFLOW_DETECTED \
        E_ARG_INCOMPATIBLE_WITH_ARG_L \
        E_ENUM_VAL_OVERFLOWS_INT_MAX, \
    DISABLED_WARNINGS_CXX_solstudio := \
        truncwarn wvarhidenmem wvarhidemem wbadlkginit identexpected \
        hidevf w_novirtualdescr arrowrtn2 refmemnoconstr_aggr unknownpragma \
        doubunder wunreachable, \
    DISABLED_WARNINGS_microsoft := 4267 4244 4018 4090 4996 4146 4334 4819 4101 4068 4805 4138, \
    LDFLAGS := $(subst -Xlinker -z -Xlinker defs,, \
        $(subst -Wl$(COMMA)-z$(COMMA)defs,,$(LDFLAGS_JDKLIB))) $(LDFLAGS_CXX_JDK) \
        $(call SET_SHARED_LIBRARY_ORIGIN), \
    LDFLAGS_unix := -L$(INSTALL_LIBRARIES_HERE), \
    LDFLAGS_aix := -Wl$(COMMA)-berok, \
    LIBS := $(BUILD_LIBFONTMANAGER_FONTLIB), \
    LIBS_unix := -lawt -ljava -ljvm $(LIBM) $(LIBCXX), \
    LIBS_macosx := -lawt_lwawt -framework CoreText -framework CoreFoundation \
        -framework CoreGraphics, \
    LIBS_windows := $(WIN_JAVA_LIB) advapi32.lib user32.lib gdi32.lib \
        $(WIN_AWT_LIB), \
))

$(BUILD_LIBFONTMANAGER): $(BUILD_LIBAWT)

ifeq ($(call isTargetOs, macosx), true)
  $(BUILD_LIBFONTMANAGER): $(call FindLib, $(MODULE), awt_lwawt)
endif

ifeq ($(FREETYPE_TO_USE), bundled)
  $(BUILD_LIBFONTMANAGER): $(BUILD_LIBFREETYPE)
endif

TARGETS += $(BUILD_LIBFONTMANAGER)

################################################################################

ifeq ($(call isTargetOs, windows), true)

  LIBJAWT_CFLAGS := -EHsc -DUNICODE -D_UNICODE

  LIBJAWT_EXTRA_HEADER_DIRS := \
      include \
      common/awt/debug \
      libawt/awt/image/cvutils \
      libawt/java2d \
      libawt/java2d/windows \
      libawt/windows \
      java.base:include \
      java.base:libjava \
      #

  ifeq ($(call isTargetCpu, x86), true)
    KERNEL32_LIB := kernel32.lib
  endif

  $(eval $(call SetupJdkLibrary, BUILD_LIBJAWT, \
      NAME := jawt, \
      OPTIMIZATION := LOW, \
      CFLAGS := $(CXXFLAGS_JDKLIB) \
          $(LIBJAWT_CFLAGS), \
      EXTRA_HEADER_DIRS := $(LIBJAWT_EXTRA_HEADER_DIRS), \
      LDFLAGS := $(LDFLAGS_JDKLIB) $(LDFLAGS_CXX_JDK), \
      LIBS := $(JDKLIB_LIBS) $(KERNEL32_LIB) advapi32.lib $(WIN_AWT_LIB), \
  ))

  $(BUILD_LIBJAWT): $(BUILD_LIBAWT)

  $(eval $(call SetupCopyFiles, COPY_JAWT_LIB, \
      FILES := $(BUILD_LIBJAWT_IMPORT_LIBRARY), \
      DEST := $(SUPPORT_OUTPUTDIR)/modules_libs/$(MODULE), \
  ))

  $(COPY_JAWT_LIB): $(BUILD_LIBJAWT)

  TARGETS += $(COPY_JAWT_LIB)

else # not windows

  ifeq ($(call isTargetOs, macosx), true)
    # libjawt on macosx do not use the unix code
    LIBJAWT_EXCLUDE_SRC_PATTERNS := /unix/
  endif

  ifeq ($(call isTargetOs, macosx), true)
    JAWT_LIBS := -lawt_lwawt
  else
    JAWT_LIBS :=
    ifeq ($(call isTargetOs, solaris), false)
      JAWT_LIBS += -lawt
    endif
    ifeq ($(ENABLE_HEADLESS_ONLY), false)
      JAWT_LIBS += -lawt_xawt
    else
      JAWT_LIBS += -lawt_headless
      ifeq ($(call isTargetOs, linux), true)
        JAWT_CFLAGS += -DHEADLESS
      endif
    endif
  endif

  $(eval $(call SetupJdkLibrary, BUILD_LIBJAWT, \
      NAME := jawt, \
      EXCLUDE_SRC_PATTERNS := $(LIBJAWT_EXCLUDE_SRC_PATTERNS), \
      INCLUDE_FILES := $(JAWT_FILES), \
      OPTIMIZATION := LOW, \
      CFLAGS := $(CFLAGS_JDKLIB) \
          $(JAWT_CFLAGS), \
      DISABLED_WARNINGS_clang := sign-compare, \
      EXTRA_HEADER_DIRS := \
          include \
          common/awt, \
      LDFLAGS := $(LDFLAGS_JDKLIB) \
          $(call SET_SHARED_LIBRARY_ORIGIN), \
      LDFLAGS_unix := -L$(INSTALL_LIBRARIES_HERE), \
      LDFLAGS_macosx := -Wl$(COMMA)-rpath$(COMMA)@loader_path, \
      LIBS_unix := $(JAWT_LIBS) $(JDKLIB_LIBS), \
      LIBS_solaris := $(X_LIBS) -lXrender, \
      LIBS_macosx := -framework Cocoa, \
  ))

  ifeq ($(ENABLE_HEADLESS_ONLY), false)
    $(BUILD_LIBJAWT): $(BUILD_LIBAWT_XAWT)
  else
    $(BUILD_LIBJAWT): $(call FindLib, $(MODULE), awt_headless)
  endif

  ifeq ($(call isTargetOs, macosx), true)
   $(BUILD_LIBJAWT): $(call FindLib, $(MODULE), awt_lwawt)
  endif

endif

TARGETS += $(BUILD_LIBJAWT)

################################################################################

ifeq ($(ENABLE_HEADLESS_ONLY), false)

  LIBSPLASHSCREEN_EXTRA_SRC := \
      common/awt/systemscale \
      #

  ifeq ($(USE_EXTERNAL_LIBGIF), false)
    LIBSPLASHSCREEN_HEADER_DIRS += libsplashscreen/giflib
  else
    LIBSPLASHSCREEN_EXCLUDES := giflib
    GIFLIB_LIBS := -lgif
  endif

  ifeq ($(USE_EXTERNAL_LIBJPEG), false)
    # While the following ought to work, it will currently pull in the closed
    # additions to this library, and this was not done previously in the build.
    # LIBSPLASHSCREEN_EXTRA_SRC += libjavajpeg
    LIBSPLASHSCREEN_EXTRA_SRC += $(TOPDIR)/src/java.desktop/share/native/libjavajpeg
  else
    LIBJPEG_LIBS := -ljpeg
  endif

  ifeq ($(USE_EXTERNAL_LIBPNG), false)
    LIBSPLASHSCREEN_HEADER_DIRS += libsplashscreen/libpng
  else
    LIBSPLASHSCREEN_EXCLUDES += libpng
  endif

  ifeq ($(USE_EXTERNAL_LIBZ), false)
    LIBSPLASHSCREEN_EXTRA_SRC += java.base:libzip/zlib
  endif

  ifeq ($(call isTargetOs, macosx), true)
    # libsplashscreen on macosx do not use the unix code
    LIBSPLASHSCREEN_EXCLUDE_SRC_PATTERNS := /unix/
  endif

  LIBSPLASHSCREEN_CFLAGS += -DSPLASHSCREEN -DPNG_NO_MMX_CODE \
                            -DPNG_ARM_NEON_OPT=0 -DPNG_ARM_NEON_IMPLEMENTATION=0

  ifeq ($(call isTargetOs, linux), true)
    ifeq ($(call isTargetCpuArch, ppc), true)
      LIBSPLASHSCREEN_CFLAGS += -DPNG_POWERPC_VSX_OPT=0
    endif
  endif

  ifeq ($(call isTargetOs, macosx), true)
    LIBSPLASHSCREEN_CFLAGS += -DWITH_MACOSX

    BUILD_LIBSPLASHSCREEN_java_awt_SplashScreen.c_CFLAGS := -x objective-c -O0
    BUILD_LIBSPLASHSCREEN_splashscreen_gfx_impl.c_CFLAGS := -x objective-c -O0
    BUILD_LIBSPLASHSCREEN_splashscreen_gif.c_CFLAGS := -x objective-c -O0
    BUILD_LIBSPLASHSCREEN_splashscreen_impl.c_CFLAGS := -x objective-c -O0
    BUILD_LIBSPLASHSCREEN_splashscreen_jpeg.c_CFLAGS := -x objective-c -O0
    BUILD_LIBSPLASHSCREEN_splashscreen_png.c_CFLAGS := -x objective-c -O0
    BUILD_LIBSPLASHSCREEN_splashscreen_sys.m_CFLAGS := -O0

  else ifeq ($(call isTargetOs, windows), true)
    LIBSPLASHSCREEN_CFLAGS += -DWITH_WIN32
  else
    LIBSPLASHSCREEN_CFLAGS += -DWITH_X11 $(X_CFLAGS)
  endif

  LIBSPLASHSCREEN_LIBS :=

  ifeq ($(call isTargetOs, macosx), true)
    LIBSPLASHSCREEN_LIBS += \
        $(LIBM) -lpthread -liconv -losxapp \
        -framework ApplicationServices \
        -framework Foundation \
        -framework Security \
        -framework Cocoa \
        -framework JavaNativeFoundation
  else ifeq ($(call isTargetOs, windows), true)
    LIBSPLASHSCREEN_LIBS += kernel32.lib user32.lib gdi32.lib delayimp.lib $(WIN_JAVA_LIB) jvm.lib
  else
    LIBSPLASHSCREEN_LIBS += $(X_LIBS) -lX11 -lXext $(LIBM) -lpthread -ldl
  endif

  LIBSPLASHSCREEN_HEADER_DIRS += \
      libosxapp \
      java.base:include \
      java.base:libjava \
      #

  $(eval $(call SetupJdkLibrary, BUILD_LIBSPLASHSCREEN, \
      NAME := splashscreen, \
      EXTRA_SRC := $(LIBSPLASHSCREEN_EXTRA_SRC), \
      EXCLUDE_SRC_PATTERNS := $(LIBSPLASHSCREEN_EXCLUDE_SRC_PATTERNS), \
      EXCLUDE_FILES := imageioJPEG.c jpegdecoder.c pngtest.c, \
      EXCLUDES := $(LIBSPLASHSCREEN_EXCLUDES), \
      OPTIMIZATION := LOW, \
      CFLAGS := $(CFLAGS_JDKLIB) $(LIBSPLASHSCREEN_CFLAGS) \
          $(GIFLIB_CFLAGS) $(LIBJPEG_CFLAGS) $(PNG_CFLAGS) $(LIBZ_CFLAGS), \
      EXTRA_HEADER_DIRS := $(LIBSPLASHSCREEN_HEADER_DIRS), \
      DISABLED_WARNINGS_gcc := sign-compare type-limits unused-result \
          maybe-uninitialized shift-negative-value implicit-fallthrough \
          unused-function, \
      DISABLED_WARNINGS_clang := incompatible-pointer-types sign-compare, \
      DISABLED_WARNINGS_solstudio := E_STATEMENT_NOT_REACHED, \
      DISABLED_WARNINGS_microsoft := 4018 4244 4267, \
      LDFLAGS := $(LDFLAGS_JDKLIB) \
          $(call SET_SHARED_LIBRARY_ORIGIN), \
      LDFLAGS_macosx := -L$(INSTALL_LIBRARIES_HERE), \
      LDFLAGS_windows := -delayload:user32.dll, \
      LIBS := $(JDKLIB_LIBS) $(LIBSPLASHSCREEN_LIBS) $(LIBZ_LIBS) \
          $(GIFLIB_LIBS) $(LIBJPEG_LIBS) $(PNG_LIBS), \
      LIBS_aix := -liconv, \
  ))

  TARGETS += $(BUILD_LIBSPLASHSCREEN)

  ifeq ($(call isTargetOs, macosx), true)
    $(BUILD_LIBSPLASHSCREEN): $(call FindLib, $(MODULE), osxapp)
  endif

endif

################################################################################

ifeq ($(call isTargetOs, macosx), true)

  LIBAWT_LWAWT_EXTRA_SRC := \
      $(TOPDIR)/src/$(MODULE)/unix/native/common/awt \
      $(TOPDIR)/src/$(MODULE)/share/native/common/font \
      $(TOPDIR)/src/$(MODULE)/share/native/common/java2d \
      #

  LIBAWT_LWAWT_EXTRA_HEADER_DIRS := \
      $(LIBAWT_DEFAULT_HEADER_DIRS) \
      libawt_lwawt/awt \
      libawt_lwawt/font \
      libawt_lwawt/java2d/opengl \
      include \
      common/awt/debug \
      common/java2d/opengl \
      libosxapp \
      #

  LIBAWT_LWAWT_CFLAGS := $(X_CFLAGS) $(X_LIBS)

  LIBAWT_LWAWT_EXFILES := fontpath.c awt_Font.c X11Color.c
  LIBAWT_LWAWT_EXCLUDES := $(TOPDIR)/src/$(MODULE)/unix/native/common/awt/medialib

  $(eval $(call SetupJdkLibrary, BUILD_LIBAWT_LWAWT, \
      NAME := awt_lwawt, \
      EXTRA_SRC := $(LIBAWT_LWAWT_EXTRA_SRC), \
      INCLUDE_FILES := $(LIBAWT_LWAWT_FILES), \
      EXCLUDE_FILES := $(LIBAWT_LWAWT_EXFILES), \
      EXCLUDES := $(LIBAWT_LWAWT_EXCLUDES), \
      OPTIMIZATION := LOW, \
      CFLAGS := $(CFLAGS_JDKLIB) \
          $(LIBAWT_LWAWT_CFLAGS), \
      EXTRA_HEADER_DIRS := $(LIBAWT_LWAWT_EXTRA_HEADER_DIRS), \
      DISABLED_WARNINGS_clang := incomplete-implementation enum-conversion \
          deprecated-declarations objc-method-access bitwise-op-parentheses \
          incompatible-pointer-types parentheses-equality extra-tokens \
          sign-compare semicolon-before-method-body format-nonliteral undef \
          pointer-arith, \
      LDFLAGS := $(LDFLAGS_JDKLIB) \
          $(call SET_SHARED_LIBRARY_ORIGIN) \
          -L$(INSTALL_LIBRARIES_HERE), \
      LIBS := -lawt -lmlib_image -losxapp -ljvm $(LIBM) \
          -framework Accelerate \
          -framework ApplicationServices \
          -framework AudioToolbox \
          -framework Carbon \
          -framework Cocoa \
          -framework Security \
          -framework ExceptionHandling \
          -framework JavaNativeFoundation \
          -framework JavaRuntimeSupport \
          -framework OpenGL \
          -framework QuartzCore -ljava, \
  ))

  TARGETS += $(BUILD_LIBAWT_LWAWT)

  $(BUILD_LIBAWT_LWAWT): $(BUILD_LIBAWT)

  $(BUILD_LIBAWT_LWAWT): $(BUILD_LIBMLIB_IMAGE)

  $(BUILD_LIBAWT_LWAWT): $(call FindLib, $(MODULE), osxapp)

  $(BUILD_LIBAWT_LWAWT): $(call FindLib, java.base, java)

endif

################################################################################

ifeq ($(call isTargetOs, macosx), true)

  $(eval $(call SetupJdkLibrary, BUILD_LIBOSXUI, \
      NAME := osxui, \
      OPTIMIZATION := LOW, \
      CFLAGS := $(CFLAGS_JDKLIB), \
      EXTRA_HEADER_DIRS := \
          libawt_lwawt/awt \
          libosxapp, \
      DISABLED_WARNINGS_clang := deprecated-declarations sign-compare, \
      LDFLAGS := $(LDFLAGS_JDKLIB) \
          $(call SET_SHARED_LIBRARY_ORIGIN) \
          -Wl$(COMMA)-rpath$(COMMA)@loader_path \
          -L$(INSTALL_LIBRARIES_HERE), \
      LIBS := -lawt -losxapp -lawt_lwawt \
          -framework Cocoa \
          -framework Carbon \
          -framework ApplicationServices \
          -framework JavaNativeFoundation \
          -framework JavaRuntimeSupport \
          -ljava -ljvm, \
  ))

  TARGETS += $(BUILD_LIBOSXUI)

  $(BUILD_LIBOSXUI): $(BUILD_LIBAWT)

  $(BUILD_LIBOSXUI): $(call FindLib, $(MODULE), osxapp)

  $(BUILD_LIBOSXUI): $(BUILD_LIBAWT_LWAWT)

endif

################################################################################

# Hook to include the corresponding custom file, if present.
$(eval $(call IncludeCustomExtension, lib/Awt2dLibraries.gmk))<|MERGE_RESOLUTION|>--- conflicted
+++ resolved
@@ -383,12 +383,7 @@
         libawt/java2d, \
     HEADERS_FROM_SRC := $(LIBLCMS_HEADERS_FROM_SRC), \
     DISABLED_WARNINGS_gcc := format-nonliteral type-limits \
-<<<<<<< HEAD
-        stringop-truncation \
-        misleading-indentation undef unused-function, \
-=======
         misleading-indentation undef unused-function stringop-truncation, \
->>>>>>> b9f62457
     DISABLED_WARNINGS_clang := tautological-compare format-nonliteral undef, \
     DISABLED_WARNINGS_solstudio := E_STATEMENT_NOT_REACHED, \
     DISABLED_WARNINGS_microsoft := 4819, \
