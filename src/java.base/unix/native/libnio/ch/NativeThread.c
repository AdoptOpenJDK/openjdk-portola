--- conflicted
+++ resolved
@@ -36,13 +36,8 @@
 #ifdef __linux__
   #include <pthread.h>
   /* Also defined in net/linux_close.c */
-<<<<<<< HEAD
   #define INTERRUPT_SIGNAL (SIGRTMAX - 2)
-#elif _AIX
-=======
-  #define INTERRUPT_SIGNAL (__SIGRTMAX - 2)
 #elif defined(_AIX)
->>>>>>> 78276f7b
   #include <pthread.h>
   /* Also defined in net/aix_close.c */
   #define INTERRUPT_SIGNAL (SIGRTMAX - 1)
