/*
 * Copyright (c) 2003, 2020, Oracle and/or its affiliates. All rights reserved.
 * DO NOT ALTER OR REMOVE COPYRIGHT NOTICES OR THIS FILE HEADER.
 *
 * This code is free software; you can redistribute it and/or modify it
 * under the terms of the GNU General Public License version 2 only, as
 * published by the Free Software Foundation.
 *
 * This code is distributed in the hope that it will be useful, but WITHOUT
 * ANY WARRANTY; without even the implied warranty of MERCHANTABILITY or
 * FITNESS FOR A PARTICULAR PURPOSE.  See the GNU General Public License
 * version 2 for more details (a copy is included in the LICENSE file that
 * accompanied this code).
 *
 * You should have received a copy of the GNU General Public License version
 * 2 along with this work; if not, write to the Free Software Foundation,
 * Inc., 51 Franklin St, Fifth Floor, Boston, MA 02110-1301 USA.
 *
 * Please contact Oracle, 500 Oracle Parkway, Redwood Shores, CA 94065 USA
 * or visit www.oracle.com if you need additional information or have any
 * questions.
 *
 */

#include <stdio.h>
#include <stdlib.h>
#include <string.h>
#include <signal.h>
#include <errno.h>
#include <elf.h>
#include <dirent.h>
#include <ctype.h>
#include <sys/types.h>
#include <sys/wait.h>
#include <sys/ptrace.h>
#include <sys/uio.h>
#include "libproc_impl.h"

#if defined(x86_64) && !defined(amd64)
#define amd64 1
#endif

#ifndef __WALL
#define __WALL          0x40000000  // Copied from /usr/include/linux/wait.h
#endif

// This file has the libproc implementation specific to live process
// For core files, refer to ps_core.c

typedef enum {
  ATTACH_SUCCESS,
  ATTACH_FAIL,
  ATTACH_THREAD_DEAD
} attach_state_t;

static inline uintptr_t align(uintptr_t ptr, size_t size) {
  return (ptr & ~(size - 1));
}

// ---------------------------------------------
// ptrace functions
// ---------------------------------------------

// read "size" bytes of data from "addr" within the target process.
// unlike the standard ptrace() function, process_read_data() can handle
// unaligned address - alignment check, if required, should be done
// before calling process_read_data.

static bool process_read_data(struct ps_prochandle* ph, uintptr_t addr, char *buf, size_t size) {
  long rslt;
  size_t i, words;
  uintptr_t end_addr = addr + size;
  uintptr_t aligned_addr = align(addr, sizeof(long));

  if (aligned_addr != addr) {
    char *ptr = (char *)&rslt;
    errno = 0;
    rslt = ptrace(PTRACE_PEEKDATA, ph->pid, aligned_addr, 0);
    if (errno) {
      print_debug("ptrace(PTRACE_PEEKDATA, ..) failed for %d bytes @ %lx\n", size, addr);
      return false;
    }
    for (; aligned_addr != addr; aligned_addr++, ptr++);
    for (; ((intptr_t)aligned_addr % sizeof(long)) && aligned_addr < end_addr;
        aligned_addr++)
       *(buf++) = *(ptr++);
  }

  words = (end_addr - aligned_addr) / sizeof(long);

  // assert((intptr_t)aligned_addr % sizeof(long) == 0);
  for (i = 0; i < words; i++) {
    errno = 0;
    rslt = ptrace(PTRACE_PEEKDATA, ph->pid, aligned_addr, 0);
    if (errno) {
      print_debug("ptrace(PTRACE_PEEKDATA, ..) failed for %d bytes @ %lx\n", size, addr);
      return false;
    }
    *(long *)buf = rslt;
    buf += sizeof(long);
    aligned_addr += sizeof(long);
  }

  if (aligned_addr != end_addr) {
    char *ptr = (char *)&rslt;
    errno = 0;
    rslt = ptrace(PTRACE_PEEKDATA, ph->pid, aligned_addr, 0);
    if (errno) {
      print_debug("ptrace(PTRACE_PEEKDATA, ..) failed for %d bytes @ %lx\n", size, addr);
      return false;
    }
    for (; aligned_addr != end_addr; aligned_addr++)
       *(buf++) = *(ptr++);
  }
  return true;
}

// null implementation for write
static bool process_write_data(struct ps_prochandle* ph,
                             uintptr_t addr, const char *buf , size_t size) {
  return false;
}

// "user" should be a pointer to a user_regs_struct
static bool process_get_lwp_regs(struct ps_prochandle* ph, pid_t pid, struct user_regs_struct *user) {
  // we have already attached to all thread 'pid's, just use ptrace call
  // to get regset now. Note that we don't cache regset upfront for processes.
// Linux on x86 and sparc are different.  On x86 ptrace(PTRACE_GETREGS, ...)
// uses pointer from 4th argument and ignores 3rd argument.  On sparc it uses
// pointer from 3rd argument and ignores 4th argument
#define ptrace_getregs(request, pid, addr, data) ptrace(request, pid, data, addr)

#if defined(_LP64) && defined(PTRACE_GETREGS64)
#define PTRACE_GETREGS_REQ PTRACE_GETREGS64
#elif defined(PTRACE_GETREGS)
#define PTRACE_GETREGS_REQ PTRACE_GETREGS
#elif defined(PT_GETREGS)
#define PTRACE_GETREGS_REQ PT_GETREGS
#endif

#ifdef PTRACE_GETREGS_REQ
 if (ptrace_getregs(PTRACE_GETREGS_REQ, pid, user, NULL) < 0) {
   print_debug("ptrace(PTRACE_GETREGS, ...) failed for lwp(%d) errno(%d) \"%s\"\n", pid,
               errno, strerror(errno));
   return false;
 }
 return true;
#elif defined(PTRACE_GETREGSET)
 struct iovec iov;
 iov.iov_base = user;
 iov.iov_len = sizeof(*user);
 if (ptrace(PTRACE_GETREGSET, pid, NT_PRSTATUS, (void*) &iov) < 0) {
   print_debug("ptrace(PTRACE_GETREGSET, ...) failed for lwp %d\n", pid);
   return false;
 }
 return true;
#else
 print_debug("ptrace(PTRACE_GETREGS, ...) not supported\n");
 return false;
#endif

}

static bool ptrace_continue(pid_t pid, int signal) {
  // pass the signal to the process so we don't swallow it
  if (ptrace(PTRACE_CONT, pid, NULL, signal) < 0) {
    print_debug("ptrace(PTRACE_CONT, ..) failed for %d\n", pid);
    return false;
  }
  return true;
}

// waits until the ATTACH has stopped the process
// by signal SIGSTOP
static attach_state_t ptrace_waitpid(pid_t pid) {
  int ret;
  int status;
  errno = 0;
  while (true) {
    // Wait for debuggee to stop.
    ret = waitpid(pid, &status, 0);
    if (ret == -1 && errno == ECHILD) {
      // try cloned process.
      ret = waitpid(pid, &status, __WALL);
    }
    if (ret >= 0) {
      if (WIFSTOPPED(status)) {
        // Any signal will stop the thread, make sure it is SIGSTOP. Otherwise SIGSTOP
        // will still be pending and delivered when the process is DETACHED and the process
        // will go to sleep.
        if (WSTOPSIG(status) == SIGSTOP) {
          // Debuggee stopped by SIGSTOP.
          return ATTACH_SUCCESS;
        }
        if (!ptrace_continue(pid, WSTOPSIG(status))) {
          print_error("Failed to correctly attach to VM. VM might HANG! [PTRACE_CONT failed, stopped by %d]\n", WSTOPSIG(status));
          return ATTACH_FAIL;
        }
      } else {
        print_debug("waitpid(): Child process %d exited/terminated (status = 0x%x)\n", pid, status);
        return ATTACH_THREAD_DEAD;
      }
    } else {
      switch (errno) {
        case EINTR:
          continue;
          break;
        case ECHILD:
          print_debug("waitpid() failed. Child process pid (%d) does not exist \n", pid);
          return ATTACH_THREAD_DEAD;
        case EINVAL:
          print_error("waitpid() failed. Invalid options argument.\n");
          return ATTACH_FAIL;
        default:
          print_error("waitpid() failed. Unexpected error %d\n", errno);
          return ATTACH_FAIL;
      }
    } // else
  } // while
}

// checks the state of the thread/process specified by "pid", by reading
// in the 'State:' value from the /proc/<pid>/status file. From the proc
// man page, "Current state of the process. One of "R (running)",
// "S (sleeping)", "D (disk sleep)", "T (stopped)", "T (tracing stop)",
// "Z (zombie)", or "X (dead)"." Assumes that the thread is dead if we
// don't find the status file or if the status is 'X' or 'Z'.
static bool process_doesnt_exist(pid_t pid) {
  char fname[32];
  char buf[30];
  FILE *fp = NULL;
  const char state_string[] = "State:";

  sprintf(fname, "/proc/%d/status", pid);
  fp = fopen(fname, "r");
  if (fp == NULL) {
    print_debug("can't open /proc/%d/status file\n", pid);
    // Assume the thread does not exist anymore.
    return true;
  }
  bool found_state = false;
  size_t state_len = strlen(state_string);
  while (fgets(buf, sizeof(buf), fp) != NULL) {
    char *state = NULL;
    if (strncmp (buf, state_string, state_len) == 0) {
      found_state = true;
      state = buf + state_len;
      // Skip the spaces
      while (isspace(*state)) {
        state++;
      }
      // A state value of 'X' indicates that the thread is dead. 'Z'
      // indicates that the thread is a zombie.
      if (*state == 'X' || *state == 'Z') {
        fclose (fp);
        return true;
      }
      break;
    }
  }
  // If the state value is not 'X' or 'Z', the thread exists.
  if (!found_state) {
    // We haven't found the line beginning with 'State:'.
    // Assuming the thread exists.
    print_error("Could not find the 'State:' string in the /proc/%d/status file\n", pid);
  }
  fclose (fp);
  return false;
}

// attach to a process/thread specified by "pid"
static attach_state_t ptrace_attach(pid_t pid, char* err_buf, size_t err_buf_len) {
  errno = 0;
  if (ptrace(PTRACE_ATTACH, pid, NULL, NULL) < 0) {
    if (errno == EPERM || errno == ESRCH) {
      // Check if the process/thread is exiting or is a zombie
      if (process_doesnt_exist(pid)) {
        print_debug("Thread with pid %d does not exist\n", pid);
        return ATTACH_THREAD_DEAD;
      }
    }
<<<<<<< HEAD
    // To improve portability across platforms and avoid conflicts
    // between GNU and XSI versions of strerror_r, plain strerror is used.
    // It's safe because this code is not used in any multithreaded environment.
    char* msg = strerror(errno);
=======

    // strerror_r() API function is not compatible in different implementations:
    // GNU-specific:  char *strerror_r(int errnum, char *buf, size_t buflen);
    // XSI-compliant: int   strerror_r(int errnum, char *buf, size_t buflen);
    char buf[200];
#if defined(__GLIBC__) && defined(_GNU_SOURCE)
    char* msg = strerror_r(errno, buf, sizeof(buf));
#else
    int rc = strerror_r(errno, buf, sizeof(buf));
    char* msg = (rc == 0) ? (char*)buf : "Unknown";
#endif
>>>>>>> a0ade220
    snprintf(err_buf, err_buf_len, "ptrace(PTRACE_ATTACH, ..) failed for %d: %s", pid, msg);
    print_error("%s\n", err_buf);
    return ATTACH_FAIL;
  } else {
    attach_state_t wait_ret = ptrace_waitpid(pid);
    if (wait_ret == ATTACH_THREAD_DEAD) {
      print_debug("Thread with pid %d does not exist\n", pid);
    }
    return wait_ret;
  }
}

// -------------------------------------------------------
// functions for obtaining library information
// -------------------------------------------------------

/*
 * splits a string _str_ into substrings with delimiter _delim_ by replacing old * delimiters with _new_delim_ (ideally, '\0'). the address of each substring
 * is stored in array _ptrs_ as the return value. the maximum capacity of _ptrs_ * array is specified by parameter _n_.
 * RETURN VALUE: total number of substrings (always <= _n_)
 * NOTE: string _str_ is modified if _delim_!=_new_delim_
 */
static int split_n_str(char * str, int n, char ** ptrs, char delim, char new_delim)
{
   int i;
   for(i = 0; i < n; i++) ptrs[i] = NULL;
   if (str == NULL || n < 1 ) return 0;

   i = 0;

   // skipping leading blanks
   while(*str&&*str==delim) str++;

   while(*str&&i<n){
     ptrs[i++] = str;
     while(*str&&*str!=delim) str++;
     while(*str&&*str==delim) *(str++) = new_delim;
   }

   return i;
}

/*
 * fgets without storing '\n' at the end of the string
 */
static char * fgets_no_cr(char * buf, int n, FILE *fp)
{
   char * rslt = fgets(buf, n, fp);
   if (rslt && buf && *buf){
       char *p = strchr(buf, '\0');
       if (*--p=='\n') *p='\0';
   }
   return rslt;
}

static bool read_lib_info(struct ps_prochandle* ph) {
  char fname[32];
  char buf[PATH_MAX];
  FILE *fp = NULL;

  sprintf(fname, "/proc/%d/maps", ph->pid);
  fp = fopen(fname, "r");
  if (fp == NULL) {
    print_debug("can't open /proc/%d/maps file\n", ph->pid);
    return false;
  }

  while(fgets_no_cr(buf, PATH_MAX, fp)){
    char * word[7];
    int nwords = split_n_str(buf, 7, word, ' ', '\0');

    if (nwords < 6) {
      // not a shared library entry. ignore.
      continue;
    }

    // SA does not handle the lines with patterns:
    //   "[stack]", "[heap]", "[vdso]", "[vsyscall]", etc.
    if (word[5][0] == '[') {
        // not a shared library entry. ignore.
        continue;
    }

    if (nwords > 6) {
      // prelink altered mapfile when the program is running.
      // Entries like one below have to be skipped
      //  /lib64/libc-2.15.so (deleted)
      // SO name in entries like one below have to be stripped.
      //  /lib64/libpthread-2.15.so.#prelink#.EECVts
      char *s = strstr(word[5],".#prelink#");
      if (s == NULL) {
        // No prelink keyword. skip deleted library
        print_debug("skip shared object %s deleted by prelink\n", word[5]);
        continue;
      }

      // Fall through
      print_debug("rectifying shared object name %s changed by prelink\n", word[5]);
      *s = 0;
    }

    if (find_lib(ph, word[5]) == false) {
       intptr_t base;
       lib_info* lib;
#ifdef _LP64
       sscanf(word[0], "%lx", &base);
#else
       sscanf(word[0], "%x", &base);
#endif
       if ((lib = add_lib_info(ph, word[5], (uintptr_t)base)) == NULL)
          continue; // ignore, add_lib_info prints error

       // we don't need to keep the library open, symtab is already
       // built. Only for core dump we need to keep the fd open.
       close(lib->fd);
       lib->fd = -1;
    }
  }
  fclose(fp);
  return true;
}

// detach a given pid
static bool ptrace_detach(pid_t pid) {
  if (pid && ptrace(PTRACE_DETACH, pid, NULL, NULL) < 0) {
    print_debug("ptrace(PTRACE_DETACH, ..) failed for %d\n", pid);
    return false;
  } else {
    return true;
  }
}

// detach all pids of a ps_prochandle
static void detach_all_pids(struct ps_prochandle* ph) {
  thread_info* thr = ph->threads;
  while (thr) {
     ptrace_detach(thr->lwp_id);
     thr = thr->next;
  }
}

static void process_cleanup(struct ps_prochandle* ph) {
  detach_all_pids(ph);
}

static ps_prochandle_ops process_ops = {
  .release=  process_cleanup,
  .p_pread=  process_read_data,
  .p_pwrite= process_write_data,
  .get_lwp_regs= process_get_lwp_regs
};

// attach to the process. One and only one exposed stuff
JNIEXPORT struct ps_prochandle* JNICALL
Pgrab(pid_t pid, char* err_buf, size_t err_buf_len) {
  struct ps_prochandle* ph = NULL;
  thread_info* thr = NULL;
  attach_state_t attach_status = ATTACH_SUCCESS;

  if ( (ph = (struct ps_prochandle*) calloc(1, sizeof(struct ps_prochandle))) == NULL) {
    snprintf(err_buf, err_buf_len, "can't allocate memory for ps_prochandle");
    print_debug("%s\n", err_buf);
    return NULL;
  }

  if ((attach_status = ptrace_attach(pid, err_buf, err_buf_len)) != ATTACH_SUCCESS) {
    if (attach_status == ATTACH_THREAD_DEAD) {
       print_error("The process with pid %d does not exist.\n", pid);
    }
    free(ph);
    return NULL;
  }

  // initialize ps_prochandle
  ph->pid = pid;
  add_thread_info(ph, ph->pid);

  // initialize vtable
  ph->ops = &process_ops;

  // read library info and symbol tables, must do this before attaching threads,
  // as the symbols in the pthread library will be used to figure out
  // the list of threads within the same process.
  read_lib_info(ph);

  /*
   * Read thread info.
   * SA scans all tasks in /proc/<PID>/task to read all threads info.
   */
  char taskpath[PATH_MAX];
  DIR *dirp;
  struct dirent *entry;

  snprintf(taskpath, PATH_MAX, "/proc/%d/task", ph->pid);
  dirp = opendir(taskpath);
  int lwp_id;
  while ((entry = readdir(dirp)) != NULL) {
    if (*entry->d_name == '.') {
      continue;
    }
    lwp_id = atoi(entry->d_name);
    if (lwp_id == ph->pid) {
      continue;
    }
    if (!process_doesnt_exist(lwp_id)) {
      add_thread_info(ph, lwp_id);
    }
  }
  closedir(dirp);

  // attach to the threads
  thr = ph->threads;

  while (thr) {
    thread_info* current_thr = thr;
    thr = thr->next;
    // don't attach to the main thread again
    if (ph->pid != current_thr->lwp_id) {
      if ((attach_status = ptrace_attach(current_thr->lwp_id, err_buf, err_buf_len)) != ATTACH_SUCCESS) {
        if (attach_status == ATTACH_THREAD_DEAD) {
          // Remove this thread from the threads list
          delete_thread_info(ph, current_thr);
        }
        else {
          Prelease(ph);
          return NULL;
        } // ATTACH_THREAD_DEAD
      } // !ATTACH_SUCCESS
    }
  }
  return ph;
}<|MERGE_RESOLUTION|>--- conflicted
+++ resolved
@@ -279,12 +279,6 @@
         return ATTACH_THREAD_DEAD;
       }
     }
-<<<<<<< HEAD
-    // To improve portability across platforms and avoid conflicts
-    // between GNU and XSI versions of strerror_r, plain strerror is used.
-    // It's safe because this code is not used in any multithreaded environment.
-    char* msg = strerror(errno);
-=======
 
     // strerror_r() API function is not compatible in different implementations:
     // GNU-specific:  char *strerror_r(int errnum, char *buf, size_t buflen);
@@ -296,7 +290,6 @@
     int rc = strerror_r(errno, buf, sizeof(buf));
     char* msg = (rc == 0) ? (char*)buf : "Unknown";
 #endif
->>>>>>> a0ade220
     snprintf(err_buf, err_buf_len, "ptrace(PTRACE_ATTACH, ..) failed for %d: %s", pid, msg);
     print_error("%s\n", err_buf);
     return ATTACH_FAIL;
