/*
 * Copyright (c) 1999, 2020, Oracle and/or its affiliates. All rights reserved.
 * DO NOT ALTER OR REMOVE COPYRIGHT NOTICES OR THIS FILE HEADER.
 *
 * This code is free software; you can redistribute it and/or modify it
 * under the terms of the GNU General Public License version 2 only, as
 * published by the Free Software Foundation.
 *
 * This code is distributed in the hope that it will be useful, but WITHOUT
 * ANY WARRANTY; without even the implied warranty of MERCHANTABILITY or
 * FITNESS FOR A PARTICULAR PURPOSE.  See the GNU General Public License
 * version 2 for more details (a copy is included in the LICENSE file that
 * accompanied this code).
 *
 * You should have received a copy of the GNU General Public License version
 * 2 along with this work; if not, write to the Free Software Foundation,
 * Inc., 51 Franklin St, Fifth Floor, Boston, MA 02110-1301 USA.
 *
 * Please contact Oracle, 500 Oracle Parkway, Redwood Shores, CA 94065 USA
 * or visit www.oracle.com if you need additional information or have any
 * questions.
 *
 */

// no precompiled headers
#include "jvm.h"
#include "classfile/classLoader.hpp"
#include "classfile/systemDictionary.hpp"
#include "classfile/vmSymbols.hpp"
#include "code/icBuffer.hpp"
#include "code/vtableStubs.hpp"
#include "compiler/compileBroker.hpp"
#include "compiler/disassembler.hpp"
#include "interpreter/interpreter.hpp"
#include "logging/log.hpp"
#include "logging/logStream.hpp"
#include "memory/allocation.inline.hpp"
#include "memory/filemap.hpp"
#include "oops/oop.inline.hpp"
#include "os_linux.inline.hpp"
#include "os_posix.inline.hpp"
#include "os_share_linux.hpp"
#include "osContainer_linux.hpp"
#include "prims/jniFastGetField.hpp"
#include "prims/jvm_misc.hpp"
#include "runtime/arguments.hpp"
#include "runtime/atomic.hpp"
#include "runtime/globals.hpp"
#include "runtime/globals_extension.hpp"
#include "runtime/interfaceSupport.inline.hpp"
#include "runtime/init.hpp"
#include "runtime/java.hpp"
#include "runtime/javaCalls.hpp"
#include "runtime/mutexLocker.hpp"
#include "runtime/objectMonitor.hpp"
#include "runtime/osThread.hpp"
#include "runtime/perfMemory.hpp"
#include "runtime/sharedRuntime.hpp"
#include "runtime/statSampler.hpp"
#include "runtime/stubRoutines.hpp"
#include "runtime/thread.inline.hpp"
#include "runtime/threadCritical.hpp"
#include "runtime/threadSMR.hpp"
#include "runtime/timer.hpp"
#include "runtime/vm_version.hpp"
#include "signals_posix.hpp"
#include "semaphore_posix.hpp"
#include "services/attachListener.hpp"
#include "services/memTracker.hpp"
#include "services/runtimeService.hpp"
#include "utilities/align.hpp"
#include "utilities/decoder.hpp"
#include "utilities/defaultStream.hpp"
#include "utilities/events.hpp"
#include "utilities/elfFile.hpp"
#include "utilities/growableArray.hpp"
#include "utilities/macros.hpp"
#include "utilities/powerOfTwo.hpp"
#include "utilities/vmError.hpp"

// put OS-includes here
# include <sys/types.h>
# include <sys/mman.h>
# include <sys/stat.h>
# include <sys/select.h>
# include <pthread.h>
# include <signal.h>
# include <endian.h>
# include <errno.h>
# include <dlfcn.h>
# include <stdio.h>
# include <unistd.h>
# include <sys/resource.h>
# include <pthread.h>
# include <sys/stat.h>
# include <sys/time.h>
# include <sys/times.h>
# include <sys/utsname.h>
# include <sys/socket.h>
# include <sys/wait.h>
# include <pwd.h>
# include <poll.h>
# include <fcntl.h>
# include <string.h>
# include <syscall.h>
# include <sys/sysinfo.h>
# include <sys/ipc.h>
# include <sys/shm.h>
# include <link.h>
# include <stdint.h>
# include <inttypes.h>
# include <sys/ioctl.h>
# include <linux/elf-em.h>
#ifdef __GLIBC__
# include <malloc.h>
#endif

#ifndef _GNU_SOURCE
  #define _GNU_SOURCE
  #include <sched.h>
  #undef _GNU_SOURCE
#else
  #include <sched.h>
#endif

// if RUSAGE_THREAD for getrusage() has not been defined, do it here. The code calling
// getrusage() is prepared to handle the associated failure.
#ifndef RUSAGE_THREAD
  #define RUSAGE_THREAD   (1)               /* only the calling thread */
#endif

#define MAX_PATH    (2 * K)

#define MAX_SECS 100000000

// for timer info max values which include all bits
#define ALL_64_BITS CONST64(0xFFFFFFFFFFFFFFFF)

#ifdef MUSL_LIBC
// dlvsym is not a part of POSIX
// and musl libc doesn't implement it.
static void *dlvsym(void *handle,
                    const char *symbol,
                    const char *version) {
   // load the latest version of symbol
   return dlsym(handle, symbol);
}
#endif

enum CoredumpFilterBit {
  FILE_BACKED_PVT_BIT = 1 << 2,
  FILE_BACKED_SHARED_BIT = 1 << 3,
  LARGEPAGES_BIT = 1 << 6,
  DAX_SHARED_BIT = 1 << 8
};

////////////////////////////////////////////////////////////////////////////////
// global variables
julong os::Linux::_physical_memory = 0;

address   os::Linux::_initial_thread_stack_bottom = NULL;
uintptr_t os::Linux::_initial_thread_stack_size   = 0;

int (*os::Linux::_pthread_getcpuclockid)(pthread_t, clockid_t *) = NULL;
int (*os::Linux::_pthread_setname_np)(pthread_t, const char*) = NULL;
pthread_t os::Linux::_main_thread;
int os::Linux::_page_size = -1;
bool os::Linux::_supports_fast_thread_cpu_time = false;
const char * os::Linux::_libc_version = NULL;
const char * os::Linux::_libpthread_version = NULL;
size_t os::Linux::_default_large_page_size = 0;

static jlong initial_time_count=0;

static int clock_tics_per_sec = 100;

// If the VM might have been created on the primordial thread, we need to resolve the
// primordial thread stack bounds and check if the current thread might be the
// primordial thread in places. If we know that the primordial thread is never used,
// such as when the VM was created by one of the standard java launchers, we can
// avoid this
static bool suppress_primordial_thread_resolution = false;

// utility functions

julong os::available_memory() {
  return Linux::available_memory();
}

julong os::Linux::available_memory() {
  // values in struct sysinfo are "unsigned long"
  struct sysinfo si;
  julong avail_mem;

  if (OSContainer::is_containerized()) {
    jlong mem_limit, mem_usage;
    if ((mem_limit = OSContainer::memory_limit_in_bytes()) < 1) {
      log_debug(os, container)("container memory limit %s: " JLONG_FORMAT ", using host value",
                             mem_limit == OSCONTAINER_ERROR ? "failed" : "unlimited", mem_limit);
    }
    if (mem_limit > 0 && (mem_usage = OSContainer::memory_usage_in_bytes()) < 1) {
      log_debug(os, container)("container memory usage failed: " JLONG_FORMAT ", using host value", mem_usage);
    }
    if (mem_limit > 0 && mem_usage > 0 ) {
      avail_mem = mem_limit > mem_usage ? (julong)mem_limit - (julong)mem_usage : 0;
      log_trace(os)("available container memory: " JULONG_FORMAT, avail_mem);
      return avail_mem;
    }
  }

  sysinfo(&si);
  avail_mem = (julong)si.freeram * si.mem_unit;
  log_trace(os)("available memory: " JULONG_FORMAT, avail_mem);
  return avail_mem;
}

julong os::physical_memory() {
  jlong phys_mem = 0;
  if (OSContainer::is_containerized()) {
    jlong mem_limit;
    if ((mem_limit = OSContainer::memory_limit_in_bytes()) > 0) {
      log_trace(os)("total container memory: " JLONG_FORMAT, mem_limit);
      return mem_limit;
    }
    log_debug(os, container)("container memory limit %s: " JLONG_FORMAT ", using host value",
                            mem_limit == OSCONTAINER_ERROR ? "failed" : "unlimited", mem_limit);
  }

  phys_mem = Linux::physical_memory();
  log_trace(os)("total system memory: " JLONG_FORMAT, phys_mem);
  return phys_mem;
}

static uint64_t initial_total_ticks = 0;
static uint64_t initial_steal_ticks = 0;
static bool     has_initial_tick_info = false;

static void next_line(FILE *f) {
  int c;
  do {
    c = fgetc(f);
  } while (c != '\n' && c != EOF);
}

bool os::Linux::get_tick_information(CPUPerfTicks* pticks, int which_logical_cpu) {
  FILE*         fh;
  uint64_t      userTicks, niceTicks, systemTicks, idleTicks;
  // since at least kernel 2.6 : iowait: time waiting for I/O to complete
  // irq: time  servicing interrupts; softirq: time servicing softirqs
  uint64_t      iowTicks = 0, irqTicks = 0, sirqTicks= 0;
  // steal (since kernel 2.6.11): time spent in other OS when running in a virtualized environment
  uint64_t      stealTicks = 0;
  // guest (since kernel 2.6.24): time spent running a virtual CPU for guest OS under the
  // control of the Linux kernel
  uint64_t      guestNiceTicks = 0;
  int           logical_cpu = -1;
  const int     required_tickinfo_count = (which_logical_cpu == -1) ? 4 : 5;
  int           n;

  memset(pticks, 0, sizeof(CPUPerfTicks));

  if ((fh = fopen("/proc/stat", "r")) == NULL) {
    return false;
  }

  if (which_logical_cpu == -1) {
    n = fscanf(fh, "cpu " UINT64_FORMAT " " UINT64_FORMAT " " UINT64_FORMAT " "
            UINT64_FORMAT " " UINT64_FORMAT " " UINT64_FORMAT " " UINT64_FORMAT " "
            UINT64_FORMAT " " UINT64_FORMAT " ",
            &userTicks, &niceTicks, &systemTicks, &idleTicks,
            &iowTicks, &irqTicks, &sirqTicks,
            &stealTicks, &guestNiceTicks);
  } else {
    // Move to next line
    next_line(fh);

    // find the line for requested cpu faster to just iterate linefeeds?
    for (int i = 0; i < which_logical_cpu; i++) {
      next_line(fh);
    }

    n = fscanf(fh, "cpu%u " UINT64_FORMAT " " UINT64_FORMAT " " UINT64_FORMAT " "
               UINT64_FORMAT " " UINT64_FORMAT " " UINT64_FORMAT " " UINT64_FORMAT " "
               UINT64_FORMAT " " UINT64_FORMAT " ",
               &logical_cpu, &userTicks, &niceTicks,
               &systemTicks, &idleTicks, &iowTicks, &irqTicks, &sirqTicks,
               &stealTicks, &guestNiceTicks);
  }

  fclose(fh);
  if (n < required_tickinfo_count || logical_cpu != which_logical_cpu) {
    return false;
  }
  pticks->used       = userTicks + niceTicks;
  pticks->usedKernel = systemTicks + irqTicks + sirqTicks;
  pticks->total      = userTicks + niceTicks + systemTicks + idleTicks +
                       iowTicks + irqTicks + sirqTicks + stealTicks + guestNiceTicks;

  if (n > required_tickinfo_count + 3) {
    pticks->steal = stealTicks;
    pticks->has_steal_ticks = true;
  } else {
    pticks->steal = 0;
    pticks->has_steal_ticks = false;
  }

  return true;
}

// Return true if user is running as root.

bool os::have_special_privileges() {
  static bool init = false;
  static bool privileges = false;
  if (!init) {
    privileges = (getuid() != geteuid()) || (getgid() != getegid());
    init = true;
  }
  return privileges;
}


#ifndef SYS_gettid
// i386: 224, ia64: 1105, amd64: 186, sparc: 143
  #ifdef __ia64__
    #define SYS_gettid 1105
  #else
    #ifdef __i386__
      #define SYS_gettid 224
    #else
      #ifdef __amd64__
        #define SYS_gettid 186
      #else
        #ifdef __sparc__
          #define SYS_gettid 143
        #else
          #error define gettid for the arch
        #endif
      #endif
    #endif
  #endif
#endif


// pid_t gettid()
//
// Returns the kernel thread id of the currently running thread. Kernel
// thread id is used to access /proc.
pid_t os::Linux::gettid() {
  int rslt = syscall(SYS_gettid);
  assert(rslt != -1, "must be."); // old linuxthreads implementation?
  return (pid_t)rslt;
}

// Most versions of linux have a bug where the number of processors are
// determined by looking at the /proc file system.  In a chroot environment,
// the system call returns 1.
static bool unsafe_chroot_detected = false;
static const char *unstable_chroot_error = "/proc file system not found.\n"
                     "Java may be unstable running multithreaded in a chroot "
                     "environment on Linux when /proc filesystem is not mounted.";

void os::Linux::initialize_system_info() {
  set_processor_count(sysconf(_SC_NPROCESSORS_CONF));
  if (processor_count() == 1) {
    pid_t pid = os::Linux::gettid();
    char fname[32];
    jio_snprintf(fname, sizeof(fname), "/proc/%d", pid);
    FILE *fp = fopen(fname, "r");
    if (fp == NULL) {
      unsafe_chroot_detected = true;
    } else {
      fclose(fp);
    }
  }
  _physical_memory = (julong)sysconf(_SC_PHYS_PAGES) * (julong)sysconf(_SC_PAGESIZE);
  assert(processor_count() > 0, "linux error");
}

void os::init_system_properties_values() {
  // The next steps are taken in the product version:
  //
  // Obtain the JAVA_HOME value from the location of libjvm.so.
  // This library should be located at:
  // <JAVA_HOME>/lib/{client|server}/libjvm.so.
  //
  // If "/jre/lib/" appears at the right place in the path, then we
  // assume libjvm.so is installed in a JDK and we use this path.
  //
  // Otherwise exit with message: "Could not create the Java virtual machine."
  //
  // The following extra steps are taken in the debugging version:
  //
  // If "/jre/lib/" does NOT appear at the right place in the path
  // instead of exit check for $JAVA_HOME environment variable.
  //
  // If it is defined and we are able to locate $JAVA_HOME/jre/lib/<arch>,
  // then we append a fake suffix "hotspot/libjvm.so" to this path so
  // it looks like libjvm.so is installed there
  // <JAVA_HOME>/jre/lib/<arch>/hotspot/libjvm.so.
  //
  // Otherwise exit.
  //
  // Important note: if the location of libjvm.so changes this
  // code needs to be changed accordingly.

  // See ld(1):
  //      The linker uses the following search paths to locate required
  //      shared libraries:
  //        1: ...
  //        ...
  //        7: The default directories, normally /lib and /usr/lib.
#ifndef OVERRIDE_LIBPATH
  #if defined(AMD64) || (defined(_LP64) && defined(SPARC)) || defined(PPC64) || defined(S390)
    #define DEFAULT_LIBPATH "/usr/lib64:/lib64:/lib:/usr/lib"
  #else
    #define DEFAULT_LIBPATH "/lib:/usr/lib"
  #endif
#else
  #define DEFAULT_LIBPATH OVERRIDE_LIBPATH
#endif

// Base path of extensions installed on the system.
#define SYS_EXT_DIR     "/usr/java/packages"
#define EXTENSIONS_DIR  "/lib/ext"

  // Buffer that fits several sprintfs.
  // Note that the space for the colon and the trailing null are provided
  // by the nulls included by the sizeof operator.
  const size_t bufsize =
    MAX2((size_t)MAXPATHLEN,  // For dll_dir & friends.
         (size_t)MAXPATHLEN + sizeof(EXTENSIONS_DIR) + sizeof(SYS_EXT_DIR) + sizeof(EXTENSIONS_DIR)); // extensions dir
  char *buf = NEW_C_HEAP_ARRAY(char, bufsize, mtInternal);

  // sysclasspath, java_home, dll_dir
  {
    char *pslash;
    os::jvm_path(buf, bufsize);

    // Found the full path to libjvm.so.
    // Now cut the path to <java_home>/jre if we can.
    pslash = strrchr(buf, '/');
    if (pslash != NULL) {
      *pslash = '\0';            // Get rid of /libjvm.so.
    }
    pslash = strrchr(buf, '/');
    if (pslash != NULL) {
      *pslash = '\0';            // Get rid of /{client|server|hotspot}.
    }
    Arguments::set_dll_dir(buf);

    if (pslash != NULL) {
      pslash = strrchr(buf, '/');
      if (pslash != NULL) {
        *pslash = '\0';        // Get rid of /lib.
      }
    }
    Arguments::set_java_home(buf);
    if (!set_boot_path('/', ':')) {
      vm_exit_during_initialization("Failed setting boot class path.", NULL);
    }
  }

  // Where to look for native libraries.
  //
  // Note: Due to a legacy implementation, most of the library path
  // is set in the launcher. This was to accomodate linking restrictions
  // on legacy Linux implementations (which are no longer supported).
  // Eventually, all the library path setting will be done here.
  //
  // However, to prevent the proliferation of improperly built native
  // libraries, the new path component /usr/java/packages is added here.
  // Eventually, all the library path setting will be done here.
  {
    // Get the user setting of LD_LIBRARY_PATH, and prepended it. It
    // should always exist (until the legacy problem cited above is
    // addressed).
    const char *v = ::getenv("LD_LIBRARY_PATH");
    const char *v_colon = ":";
    if (v == NULL) { v = ""; v_colon = ""; }
    // That's +1 for the colon and +1 for the trailing '\0'.
    char *ld_library_path = NEW_C_HEAP_ARRAY(char,
                                             strlen(v) + 1 +
                                             sizeof(SYS_EXT_DIR) + sizeof("/lib/") + sizeof(DEFAULT_LIBPATH) + 1,
                                             mtInternal);
    sprintf(ld_library_path, "%s%s" SYS_EXT_DIR "/lib:" DEFAULT_LIBPATH, v, v_colon);
    Arguments::set_library_path(ld_library_path);
    FREE_C_HEAP_ARRAY(char, ld_library_path);
  }

  // Extensions directories.
  sprintf(buf, "%s" EXTENSIONS_DIR ":" SYS_EXT_DIR EXTENSIONS_DIR, Arguments::get_java_home());
  Arguments::set_ext_dirs(buf);

  FREE_C_HEAP_ARRAY(char, buf);

#undef DEFAULT_LIBPATH
#undef SYS_EXT_DIR
#undef EXTENSIONS_DIR
}

////////////////////////////////////////////////////////////////////////////////
// breakpoint support

void os::breakpoint() {
  BREAKPOINT;
}

extern "C" void breakpoint() {
  // use debugger to set breakpoint here
}

//////////////////////////////////////////////////////////////////////////////
// detecting pthread library

void os::Linux::libpthread_init() {
  // Save glibc and pthread version strings.
#if !defined(_CS_GNU_LIBC_VERSION) || \
    !defined(_CS_GNU_LIBPTHREAD_VERSION)
  #error "glibc too old (< 2.3.2)"
#endif

#ifdef MUSL_LIBC
  // confstr() from musl libc returns EINVAL for
  // _CS_GNU_LIBC_VERSION and _CS_GNU_LIBPTHREAD_VERSION
<<<<<<< HEAD
  os::Linux::set_libc_version("unknown");
  os::Linux::set_libpthread_version("unknown");
=======
  os::Linux::set_libc_version("musl - unknown");
  os::Linux::set_libpthread_version("musl - unknown");
>>>>>>> a0ade220
#else
  size_t n = confstr(_CS_GNU_LIBC_VERSION, NULL, 0);
  assert(n > 0, "cannot retrieve glibc version");
  char *str = (char *)malloc(n, mtInternal);
  confstr(_CS_GNU_LIBC_VERSION, str, n);
  os::Linux::set_libc_version(str);

  n = confstr(_CS_GNU_LIBPTHREAD_VERSION, NULL, 0);
  assert(n > 0, "cannot retrieve pthread version");
  str = (char *)malloc(n, mtInternal);
  confstr(_CS_GNU_LIBPTHREAD_VERSION, str, n);
  os::Linux::set_libpthread_version(str);
#endif
}

/////////////////////////////////////////////////////////////////////////////
// thread stack expansion

// os::Linux::manually_expand_stack() takes care of expanding the thread
// stack. Note that this is normally not needed: pthread stacks allocate
// thread stack using mmap() without MAP_NORESERVE, so the stack is already
// committed. Therefore it is not necessary to expand the stack manually.
//
// Manually expanding the stack was historically needed on LinuxThreads
// thread stacks, which were allocated with mmap(MAP_GROWSDOWN). Nowadays
// it is kept to deal with very rare corner cases:
//
// For one, user may run the VM on an own implementation of threads
// whose stacks are - like the old LinuxThreads - implemented using
// mmap(MAP_GROWSDOWN).
//
// Also, this coding may be needed if the VM is running on the primordial
// thread. Normally we avoid running on the primordial thread; however,
// user may still invoke the VM on the primordial thread.
//
// The following historical comment describes the details about running
// on a thread stack allocated with mmap(MAP_GROWSDOWN):


// Force Linux kernel to expand current thread stack. If "bottom" is close
// to the stack guard, caller should block all signals.
//
// MAP_GROWSDOWN:
//   A special mmap() flag that is used to implement thread stacks. It tells
//   kernel that the memory region should extend downwards when needed. This
//   allows early versions of LinuxThreads to only mmap the first few pages
//   when creating a new thread. Linux kernel will automatically expand thread
//   stack as needed (on page faults).
//
//   However, because the memory region of a MAP_GROWSDOWN stack can grow on
//   demand, if a page fault happens outside an already mapped MAP_GROWSDOWN
//   region, it's hard to tell if the fault is due to a legitimate stack
//   access or because of reading/writing non-exist memory (e.g. buffer
//   overrun). As a rule, if the fault happens below current stack pointer,
//   Linux kernel does not expand stack, instead a SIGSEGV is sent to the
//   application (see Linux kernel fault.c).
//
//   This Linux feature can cause SIGSEGV when VM bangs thread stack for
//   stack overflow detection.
//
//   Newer version of LinuxThreads (since glibc-2.2, or, RH-7.x) and NPTL do
//   not use MAP_GROWSDOWN.
//
// To get around the problem and allow stack banging on Linux, we need to
// manually expand thread stack after receiving the SIGSEGV.
//
// There are two ways to expand thread stack to address "bottom", we used
// both of them in JVM before 1.5:
//   1. adjust stack pointer first so that it is below "bottom", and then
//      touch "bottom"
//   2. mmap() the page in question
//
// Now alternate signal stack is gone, it's harder to use 2. For instance,
// if current sp is already near the lower end of page 101, and we need to
// call mmap() to map page 100, it is possible that part of the mmap() frame
// will be placed in page 100. When page 100 is mapped, it is zero-filled.
// That will destroy the mmap() frame and cause VM to crash.
//
// The following code works by adjusting sp first, then accessing the "bottom"
// page to force a page fault. Linux kernel will then automatically expand the
// stack mapping.
//
// _expand_stack_to() assumes its frame size is less than page size, which
// should always be true if the function is not inlined.

static void NOINLINE _expand_stack_to(address bottom) {
  address sp;
  size_t size;
  volatile char *p;

  // Adjust bottom to point to the largest address within the same page, it
  // gives us a one-page buffer if alloca() allocates slightly more memory.
  bottom = (address)align_down((uintptr_t)bottom, os::Linux::page_size());
  bottom += os::Linux::page_size() - 1;

  // sp might be slightly above current stack pointer; if that's the case, we
  // will alloca() a little more space than necessary, which is OK. Don't use
  // os::current_stack_pointer(), as its result can be slightly below current
  // stack pointer, causing us to not alloca enough to reach "bottom".
  sp = (address)&sp;

  if (sp > bottom) {
    size = sp - bottom;
    p = (volatile char *)alloca(size);
    assert(p != NULL && p <= (volatile char *)bottom, "alloca problem?");
    p[0] = '\0';
  }
}

void os::Linux::expand_stack_to(address bottom) {
  _expand_stack_to(bottom);
}

bool os::Linux::manually_expand_stack(JavaThread * t, address addr) {
  assert(t!=NULL, "just checking");
  assert(t->osthread()->expanding_stack(), "expand should be set");

  if (t->is_in_usable_stack(addr)) {
    sigset_t mask_all, old_sigset;
    sigfillset(&mask_all);
    pthread_sigmask(SIG_SETMASK, &mask_all, &old_sigset);
    _expand_stack_to(addr);
    pthread_sigmask(SIG_SETMASK, &old_sigset, NULL);
    return true;
  }
  return false;
}

//////////////////////////////////////////////////////////////////////////////
// create new thread

// Thread start routine for all newly created threads
static void *thread_native_entry(Thread *thread) {

  thread->record_stack_base_and_size();

  // Try to randomize the cache line index of hot stack frames.
  // This helps when threads of the same stack traces evict each other's
  // cache lines. The threads can be either from the same JVM instance, or
  // from different JVM instances. The benefit is especially true for
  // processors with hyperthreading technology.
  static int counter = 0;
  int pid = os::current_process_id();
  alloca(((pid ^ counter++) & 7) * 128);

  thread->initialize_thread_current();

  OSThread* osthread = thread->osthread();
  Monitor* sync = osthread->startThread_lock();

  osthread->set_thread_id(os::current_thread_id());

  log_info(os, thread)("Thread is alive (tid: " UINTX_FORMAT ", pthread id: " UINTX_FORMAT ").",
    os::current_thread_id(), (uintx) pthread_self());

  if (UseNUMA) {
    int lgrp_id = os::numa_get_group_id();
    if (lgrp_id != -1) {
      thread->set_lgrp_id(lgrp_id);
    }
  }
  // initialize signal mask for this thread
  PosixSignals::hotspot_sigmask(thread);

  // initialize floating point control register
  os::Linux::init_thread_fpu_state();

  // handshaking with parent thread
  {
    MutexLocker ml(sync, Mutex::_no_safepoint_check_flag);

    // notify parent thread
    osthread->set_state(INITIALIZED);
    sync->notify_all();

    // wait until os::start_thread()
    while (osthread->get_state() == INITIALIZED) {
      sync->wait_without_safepoint_check();
    }
  }

  assert(osthread->pthread_id() != 0, "pthread_id was not set as expected");

  // call one more level start routine
  thread->call_run();

  // Note: at this point the thread object may already have deleted itself.
  // Prevent dereferencing it from here on out.
  thread = NULL;

  log_info(os, thread)("Thread finished (tid: " UINTX_FORMAT ", pthread id: " UINTX_FORMAT ").",
    os::current_thread_id(), (uintx) pthread_self());

  return 0;
}

// On Linux, glibc places static TLS blocks (for __thread variables) on
// the thread stack. This decreases the stack size actually available
// to threads.
//
// For large static TLS sizes, this may cause threads to malfunction due
// to insufficient stack space. This is a well-known issue in glibc:
// http://sourceware.org/bugzilla/show_bug.cgi?id=11787.
//
// As a workaround, we call a private but assumed-stable glibc function,
// __pthread_get_minstack() to obtain the minstack size and derive the
// static TLS size from it. We then increase the user requested stack
// size by this TLS size.
//
// Due to compatibility concerns, this size adjustment is opt-in and
// controlled via AdjustStackSizeForTLS.
typedef size_t (*GetMinStack)(const pthread_attr_t *attr);

GetMinStack _get_minstack_func = NULL;

static void get_minstack_init() {
  _get_minstack_func =
        (GetMinStack)dlsym(RTLD_DEFAULT, "__pthread_get_minstack");
  log_info(os, thread)("Lookup of __pthread_get_minstack %s",
                       _get_minstack_func == NULL ? "failed" : "succeeded");
}

// Returns the size of the static TLS area glibc puts on thread stacks.
// The value is cached on first use, which occurs when the first thread
// is created during VM initialization.
static size_t get_static_tls_area_size(const pthread_attr_t *attr) {
  size_t tls_size = 0;
  if (_get_minstack_func != NULL) {
    // Obtain the pthread minstack size by calling __pthread_get_minstack.
    size_t minstack_size = _get_minstack_func(attr);

    // Remove non-TLS area size included in minstack size returned
    // by __pthread_get_minstack() to get the static TLS size.
    // In glibc before 2.27, minstack size includes guard_size.
    // In glibc 2.27 and later, guard_size is automatically added
    // to the stack size by pthread_create and is no longer included
    // in minstack size. In both cases, the guard_size is taken into
    // account, so there is no need to adjust the result for that.
    //
    // Although __pthread_get_minstack() is a private glibc function,
    // it is expected to have a stable behavior across future glibc
    // versions while glibc still allocates the static TLS blocks off
    // the stack. Following is glibc 2.28 __pthread_get_minstack():
    //
    // size_t
    // __pthread_get_minstack (const pthread_attr_t *attr)
    // {
    //   return GLRO(dl_pagesize) + __static_tls_size + PTHREAD_STACK_MIN;
    // }
    //
    //
    // The following 'minstack_size > os::vm_page_size() + PTHREAD_STACK_MIN'
    // if check is done for precaution.
    if (minstack_size > (size_t)os::vm_page_size() + PTHREAD_STACK_MIN) {
      tls_size = minstack_size - os::vm_page_size() - PTHREAD_STACK_MIN;
    }
  }

  log_info(os, thread)("Stack size adjustment for TLS is " SIZE_FORMAT,
                       tls_size);
  return tls_size;
}

bool os::create_thread(Thread* thread, ThreadType thr_type,
                       size_t req_stack_size) {
  assert(thread->osthread() == NULL, "caller responsible");

  // Allocate the OSThread object
  OSThread* osthread = new OSThread(NULL, NULL);
  if (osthread == NULL) {
    return false;
  }

  // set the correct thread state
  osthread->set_thread_type(thr_type);

  // Initial state is ALLOCATED but not INITIALIZED
  osthread->set_state(ALLOCATED);

  thread->set_osthread(osthread);

  // init thread attributes
  pthread_attr_t attr;
  pthread_attr_init(&attr);
  pthread_attr_setdetachstate(&attr, PTHREAD_CREATE_DETACHED);

  // Calculate stack size if it's not specified by caller.
  size_t stack_size = os::Posix::get_initial_stack_size(thr_type, req_stack_size);
  // In glibc versions prior to 2.7 the guard size mechanism
  // is not implemented properly. The posix standard requires adding
  // the size of the guard pages to the stack size, instead Linux
  // takes the space out of 'stacksize'. Thus we adapt the requested
  // stack_size by the size of the guard pages to mimick proper
  // behaviour. However, be careful not to end up with a size
  // of zero due to overflow. Don't add the guard page in that case.
  size_t guard_size = os::Linux::default_guard_size(thr_type);
  // Configure glibc guard page. Must happen before calling
  // get_static_tls_area_size(), which uses the guard_size.
  pthread_attr_setguardsize(&attr, guard_size);

  size_t stack_adjust_size = 0;
  if (AdjustStackSizeForTLS) {
    // Adjust the stack_size for on-stack TLS - see get_static_tls_area_size().
    stack_adjust_size += get_static_tls_area_size(&attr);
  } else {
    stack_adjust_size += guard_size;
  }

  stack_adjust_size = align_up(stack_adjust_size, os::vm_page_size());
  if (stack_size <= SIZE_MAX - stack_adjust_size) {
    stack_size += stack_adjust_size;
  }
  assert(is_aligned(stack_size, os::vm_page_size()), "stack_size not aligned");

  int status = pthread_attr_setstacksize(&attr, stack_size);
  if (status != 0) {
    // pthread_attr_setstacksize() function can fail
    // if the stack size exceeds a system-imposed limit.
    assert_status(status == EINVAL, status, "pthread_attr_setstacksize");
    log_warning(os, thread)("The %sthread stack size specified is invalid: " SIZE_FORMAT "k",
                            (thr_type == compiler_thread) ? "compiler " : ((thr_type == java_thread) ? "" : "VM "),
                            stack_size / K);
    thread->set_osthread(NULL);
    delete osthread;
    return false;
  }

  ThreadState state;

  {
    pthread_t tid;
    int ret = pthread_create(&tid, &attr, (void* (*)(void*)) thread_native_entry, thread);

    char buf[64];
    if (ret == 0) {
      log_info(os, thread)("Thread started (pthread id: " UINTX_FORMAT ", attributes: %s). ",
        (uintx) tid, os::Posix::describe_pthread_attr(buf, sizeof(buf), &attr));
    } else {
      log_warning(os, thread)("Failed to start thread - pthread_create failed (%s) for attributes: %s.",
        os::errno_name(ret), os::Posix::describe_pthread_attr(buf, sizeof(buf), &attr));
      // Log some OS information which might explain why creating the thread failed.
      log_info(os, thread)("Number of threads approx. running in the VM: %d", Threads::number_of_threads());
      LogStream st(Log(os, thread)::info());
      os::Posix::print_rlimit_info(&st);
      os::print_memory_info(&st);
      os::Linux::print_proc_sys_info(&st);
      os::Linux::print_container_info(&st);
    }

    pthread_attr_destroy(&attr);

    if (ret != 0) {
      // Need to clean up stuff we've allocated so far
      thread->set_osthread(NULL);
      delete osthread;
      return false;
    }

    // Store pthread info into the OSThread
    osthread->set_pthread_id(tid);

    // Wait until child thread is either initialized or aborted
    {
      Monitor* sync_with_child = osthread->startThread_lock();
      MutexLocker ml(sync_with_child, Mutex::_no_safepoint_check_flag);
      while ((state = osthread->get_state()) == ALLOCATED) {
        sync_with_child->wait_without_safepoint_check();
      }
    }
  }

  // The thread is returned suspended (in state INITIALIZED),
  // and is started higher up in the call chain
  assert(state == INITIALIZED, "race condition");
  return true;
}

/////////////////////////////////////////////////////////////////////////////
// attach existing thread

// bootstrap the main thread
bool os::create_main_thread(JavaThread* thread) {
  assert(os::Linux::_main_thread == pthread_self(), "should be called inside main thread");
  return create_attached_thread(thread);
}

bool os::create_attached_thread(JavaThread* thread) {
#ifdef ASSERT
  thread->verify_not_published();
#endif

  // Allocate the OSThread object
  OSThread* osthread = new OSThread(NULL, NULL);

  if (osthread == NULL) {
    return false;
  }

  // Store pthread info into the OSThread
  osthread->set_thread_id(os::Linux::gettid());
  osthread->set_pthread_id(::pthread_self());

  // initialize floating point control register
  os::Linux::init_thread_fpu_state();

  // Initial thread state is RUNNABLE
  osthread->set_state(RUNNABLE);

  thread->set_osthread(osthread);

  if (UseNUMA) {
    int lgrp_id = os::numa_get_group_id();
    if (lgrp_id != -1) {
      thread->set_lgrp_id(lgrp_id);
    }
  }

  if (os::is_primordial_thread()) {
    // If current thread is primordial thread, its stack is mapped on demand,
    // see notes about MAP_GROWSDOWN. Here we try to force kernel to map
    // the entire stack region to avoid SEGV in stack banging.
    // It is also useful to get around the heap-stack-gap problem on SuSE
    // kernel (see 4821821 for details). We first expand stack to the top
    // of yellow zone, then enable stack yellow zone (order is significant,
    // enabling yellow zone first will crash JVM on SuSE Linux), so there
    // is no gap between the last two virtual memory regions.

    StackOverflow* overflow_state = thread->stack_overflow_state();
    address addr = overflow_state->stack_reserved_zone_base();
    assert(addr != NULL, "initialization problem?");
    assert(overflow_state->stack_available(addr) > 0, "stack guard should not be enabled");

    osthread->set_expanding_stack();
    os::Linux::manually_expand_stack(thread, addr);
    osthread->clear_expanding_stack();
  }

  // initialize signal mask for this thread
  // and save the caller's signal mask
  PosixSignals::hotspot_sigmask(thread);

  log_info(os, thread)("Thread attached (tid: " UINTX_FORMAT ", pthread id: " UINTX_FORMAT ").",
    os::current_thread_id(), (uintx) pthread_self());

  return true;
}

void os::pd_start_thread(Thread* thread) {
  OSThread * osthread = thread->osthread();
  assert(osthread->get_state() != INITIALIZED, "just checking");
  Monitor* sync_with_child = osthread->startThread_lock();
  MutexLocker ml(sync_with_child, Mutex::_no_safepoint_check_flag);
  sync_with_child->notify();
}

// Free Linux resources related to the OSThread
void os::free_thread(OSThread* osthread) {
  assert(osthread != NULL, "osthread not set");

  // We are told to free resources of the argument thread,
  // but we can only really operate on the current thread.
  assert(Thread::current()->osthread() == osthread,
         "os::free_thread but not current thread");

#ifdef ASSERT
  sigset_t current;
  sigemptyset(&current);
  pthread_sigmask(SIG_SETMASK, NULL, &current);
  assert(!sigismember(&current, SR_signum), "SR signal should not be blocked!");
#endif

  // Restore caller's signal mask
  sigset_t sigmask = osthread->caller_sigmask();
  pthread_sigmask(SIG_SETMASK, &sigmask, NULL);

  delete osthread;
}

//////////////////////////////////////////////////////////////////////////////
// primordial thread

// Check if current thread is the primordial thread, similar to Solaris thr_main.
bool os::is_primordial_thread(void) {
  if (suppress_primordial_thread_resolution) {
    return false;
  }
  char dummy;
  // If called before init complete, thread stack bottom will be null.
  // Can be called if fatal error occurs before initialization.
  if (os::Linux::initial_thread_stack_bottom() == NULL) return false;
  assert(os::Linux::initial_thread_stack_bottom() != NULL &&
         os::Linux::initial_thread_stack_size()   != 0,
         "os::init did not locate primordial thread's stack region");
  if ((address)&dummy >= os::Linux::initial_thread_stack_bottom() &&
      (address)&dummy < os::Linux::initial_thread_stack_bottom() +
                        os::Linux::initial_thread_stack_size()) {
    return true;
  } else {
    return false;
  }
}

// Find the virtual memory area that contains addr
static bool find_vma(address addr, address* vma_low, address* vma_high) {
  FILE *fp = fopen("/proc/self/maps", "r");
  if (fp) {
    address low, high;
    while (!feof(fp)) {
      if (fscanf(fp, "%p-%p", &low, &high) == 2) {
        if (low <= addr && addr < high) {
          if (vma_low)  *vma_low  = low;
          if (vma_high) *vma_high = high;
          fclose(fp);
          return true;
        }
      }
      for (;;) {
        int ch = fgetc(fp);
        if (ch == EOF || ch == (int)'\n') break;
      }
    }
    fclose(fp);
  }
  return false;
}

// Locate primordial thread stack. This special handling of primordial thread stack
// is needed because pthread_getattr_np() on most (all?) Linux distros returns
// bogus value for the primordial process thread. While the launcher has created
// the VM in a new thread since JDK 6, we still have to allow for the use of the
// JNI invocation API from a primordial thread.
void os::Linux::capture_initial_stack(size_t max_size) {

  // max_size is either 0 (which means accept OS default for thread stacks) or
  // a user-specified value known to be at least the minimum needed. If we
  // are actually on the primordial thread we can make it appear that we have a
  // smaller max_size stack by inserting the guard pages at that location. But we
  // cannot do anything to emulate a larger stack than what has been provided by
  // the OS or threading library. In fact if we try to use a stack greater than
  // what is set by rlimit then we will crash the hosting process.

  // Maximum stack size is the easy part, get it from RLIMIT_STACK.
  // If this is "unlimited" then it will be a huge value.
  struct rlimit rlim;
  getrlimit(RLIMIT_STACK, &rlim);
  size_t stack_size = rlim.rlim_cur;

  // 6308388: a bug in ld.so will relocate its own .data section to the
  //   lower end of primordial stack; reduce ulimit -s value a little bit
  //   so we won't install guard page on ld.so's data section.
  //   But ensure we don't underflow the stack size - allow 1 page spare
  if (stack_size >= (size_t)(3 * page_size())) {
    stack_size -= 2 * page_size();
  }

  // Try to figure out where the stack base (top) is. This is harder.
  //
  // When an application is started, glibc saves the initial stack pointer in
  // a global variable "__libc_stack_end", which is then used by system
  // libraries. __libc_stack_end should be pretty close to stack top. The
  // variable is available since the very early days. However, because it is
  // a private interface, it could disappear in the future.
  //
  // Linux kernel saves start_stack information in /proc/<pid>/stat. Similar
  // to __libc_stack_end, it is very close to stack top, but isn't the real
  // stack top. Note that /proc may not exist if VM is running as a chroot
  // program, so reading /proc/<pid>/stat could fail. Also the contents of
  // /proc/<pid>/stat could change in the future (though unlikely).
  //
  // We try __libc_stack_end first. If that doesn't work, look for
  // /proc/<pid>/stat. If neither of them works, we use current stack pointer
  // as a hint, which should work well in most cases.

  uintptr_t stack_start;

  // try __libc_stack_end first
  uintptr_t *p = (uintptr_t *)dlsym(RTLD_DEFAULT, "__libc_stack_end");
  if (p && *p) {
    stack_start = *p;
  } else {
    // see if we can get the start_stack field from /proc/self/stat
    FILE *fp;
    int pid;
    char state;
    int ppid;
    int pgrp;
    int session;
    int nr;
    int tpgrp;
    unsigned long flags;
    unsigned long minflt;
    unsigned long cminflt;
    unsigned long majflt;
    unsigned long cmajflt;
    unsigned long utime;
    unsigned long stime;
    long cutime;
    long cstime;
    long prio;
    long nice;
    long junk;
    long it_real;
    uintptr_t start;
    uintptr_t vsize;
    intptr_t rss;
    uintptr_t rsslim;
    uintptr_t scodes;
    uintptr_t ecode;
    int i;

    // Figure what the primordial thread stack base is. Code is inspired
    // by email from Hans Boehm. /proc/self/stat begins with current pid,
    // followed by command name surrounded by parentheses, state, etc.
    char stat[2048];
    int statlen;

    fp = fopen("/proc/self/stat", "r");
    if (fp) {
      statlen = fread(stat, 1, 2047, fp);
      stat[statlen] = '\0';
      fclose(fp);

      // Skip pid and the command string. Note that we could be dealing with
      // weird command names, e.g. user could decide to rename java launcher
      // to "java 1.4.2 :)", then the stat file would look like
      //                1234 (java 1.4.2 :)) R ... ...
      // We don't really need to know the command string, just find the last
      // occurrence of ")" and then start parsing from there. See bug 4726580.
      char * s = strrchr(stat, ')');

      i = 0;
      if (s) {
        // Skip blank chars
        do { s++; } while (s && isspace(*s));

#define _UFM UINTX_FORMAT
#define _DFM INTX_FORMAT

        //                                     1   1   1   1   1   1   1   1   1   1   2   2    2    2    2    2    2    2    2
        //              3  4  5  6  7  8   9   0   1   2   3   4   5   6   7   8   9   0   1    2    3    4    5    6    7    8
        i = sscanf(s, "%c %d %d %d %d %d %lu %lu %lu %lu %lu %lu %lu %ld %ld %ld %ld %ld %ld " _UFM _UFM _DFM _UFM _UFM _UFM _UFM,
                   &state,          // 3  %c
                   &ppid,           // 4  %d
                   &pgrp,           // 5  %d
                   &session,        // 6  %d
                   &nr,             // 7  %d
                   &tpgrp,          // 8  %d
                   &flags,          // 9  %lu
                   &minflt,         // 10 %lu
                   &cminflt,        // 11 %lu
                   &majflt,         // 12 %lu
                   &cmajflt,        // 13 %lu
                   &utime,          // 14 %lu
                   &stime,          // 15 %lu
                   &cutime,         // 16 %ld
                   &cstime,         // 17 %ld
                   &prio,           // 18 %ld
                   &nice,           // 19 %ld
                   &junk,           // 20 %ld
                   &it_real,        // 21 %ld
                   &start,          // 22 UINTX_FORMAT
                   &vsize,          // 23 UINTX_FORMAT
                   &rss,            // 24 INTX_FORMAT
                   &rsslim,         // 25 UINTX_FORMAT
                   &scodes,         // 26 UINTX_FORMAT
                   &ecode,          // 27 UINTX_FORMAT
                   &stack_start);   // 28 UINTX_FORMAT
      }

#undef _UFM
#undef _DFM

      if (i != 28 - 2) {
        assert(false, "Bad conversion from /proc/self/stat");
        // product mode - assume we are the primordial thread, good luck in the
        // embedded case.
        warning("Can't detect primordial thread stack location - bad conversion");
        stack_start = (uintptr_t) &rlim;
      }
    } else {
      // For some reason we can't open /proc/self/stat (for example, running on
      // FreeBSD with a Linux emulator, or inside chroot), this should work for
      // most cases, so don't abort:
      warning("Can't detect primordial thread stack location - no /proc/self/stat");
      stack_start = (uintptr_t) &rlim;
    }
  }

  // Now we have a pointer (stack_start) very close to the stack top, the
  // next thing to do is to figure out the exact location of stack top. We
  // can find out the virtual memory area that contains stack_start by
  // reading /proc/self/maps, it should be the last vma in /proc/self/maps,
  // and its upper limit is the real stack top. (again, this would fail if
  // running inside chroot, because /proc may not exist.)

  uintptr_t stack_top;
  address low, high;
  if (find_vma((address)stack_start, &low, &high)) {
    // success, "high" is the true stack top. (ignore "low", because initial
    // thread stack grows on demand, its real bottom is high - RLIMIT_STACK.)
    stack_top = (uintptr_t)high;
  } else {
    // failed, likely because /proc/self/maps does not exist
    warning("Can't detect primordial thread stack location - find_vma failed");
    // best effort: stack_start is normally within a few pages below the real
    // stack top, use it as stack top, and reduce stack size so we won't put
    // guard page outside stack.
    stack_top = stack_start;
    stack_size -= 16 * page_size();
  }

  // stack_top could be partially down the page so align it
  stack_top = align_up(stack_top, page_size());

  // Allowed stack value is minimum of max_size and what we derived from rlimit
  if (max_size > 0) {
    _initial_thread_stack_size = MIN2(max_size, stack_size);
  } else {
    // Accept the rlimit max, but if stack is unlimited then it will be huge, so
    // clamp it at 8MB as we do on Solaris
    _initial_thread_stack_size = MIN2(stack_size, 8*M);
  }
  _initial_thread_stack_size = align_down(_initial_thread_stack_size, page_size());
  _initial_thread_stack_bottom = (address)stack_top - _initial_thread_stack_size;

  assert(_initial_thread_stack_bottom < (address)stack_top, "overflow!");

  if (log_is_enabled(Info, os, thread)) {
    // See if we seem to be on primordial process thread
    bool primordial = uintptr_t(&rlim) > uintptr_t(_initial_thread_stack_bottom) &&
                      uintptr_t(&rlim) < stack_top;

    log_info(os, thread)("Capturing initial stack in %s thread: req. size: " SIZE_FORMAT "K, actual size: "
                         SIZE_FORMAT "K, top=" INTPTR_FORMAT ", bottom=" INTPTR_FORMAT,
                         primordial ? "primordial" : "user", max_size / K,  _initial_thread_stack_size / K,
                         stack_top, intptr_t(_initial_thread_stack_bottom));
  }
}

////////////////////////////////////////////////////////////////////////////////
// time support

#ifndef SUPPORTS_CLOCK_MONOTONIC
#error "Build platform doesn't support clock_gettime and related functionality"
#endif

// Time since start-up in seconds to a fine granularity.
// Used by VMSelfDestructTimer and the MemProfiler.
double os::elapsedTime() {

  return ((double)os::elapsed_counter()) / os::elapsed_frequency(); // nanosecond resolution
}

jlong os::elapsed_counter() {
  return javaTimeNanos() - initial_time_count;
}

jlong os::elapsed_frequency() {
  return NANOSECS_PER_SEC; // nanosecond resolution
}

bool os::supports_vtime() { return true; }

double os::elapsedVTime() {
  struct rusage usage;
  int retval = getrusage(RUSAGE_THREAD, &usage);
  if (retval == 0) {
    return (double) (usage.ru_utime.tv_sec + usage.ru_stime.tv_sec) + (double) (usage.ru_utime.tv_usec + usage.ru_stime.tv_usec) / (1000 * 1000);
  } else {
    // better than nothing, but not much
    return elapsedTime();
  }
}

jlong os::javaTimeMillis() {
  if (os::Posix::supports_clock_gettime()) {
    struct timespec ts;
    int status = os::Posix::clock_gettime(CLOCK_REALTIME, &ts);
    assert_status(status == 0, status, "gettime error");
    return jlong(ts.tv_sec) * MILLIUNITS +
           jlong(ts.tv_nsec) / NANOUNITS_PER_MILLIUNIT;
  } else {
    timeval time;
    int status = gettimeofday(&time, NULL);
    assert(status != -1, "linux error");
    return jlong(time.tv_sec) * MILLIUNITS  +
           jlong(time.tv_usec) / (MICROUNITS / MILLIUNITS);
  }
}

void os::javaTimeSystemUTC(jlong &seconds, jlong &nanos) {
  if (os::Posix::supports_clock_gettime()) {
    struct timespec ts;
    int status = os::Posix::clock_gettime(CLOCK_REALTIME, &ts);
    assert_status(status == 0, status, "gettime error");
    seconds = jlong(ts.tv_sec);
    nanos = jlong(ts.tv_nsec);
  } else {
    timeval time;
    int status = gettimeofday(&time, NULL);
    assert(status != -1, "linux error");
    seconds = jlong(time.tv_sec);
    nanos = jlong(time.tv_usec) * (NANOUNITS / MICROUNITS);
  }
}

void os::Linux::fast_thread_clock_init() {
  if (!UseLinuxPosixThreadCPUClocks) {
    return;
  }
  clockid_t clockid;
  struct timespec tp;
  int (*pthread_getcpuclockid_func)(pthread_t, clockid_t *) =
      (int(*)(pthread_t, clockid_t *)) dlsym(RTLD_DEFAULT, "pthread_getcpuclockid");

  // Switch to using fast clocks for thread cpu time if
  // the clock_getres() returns 0 error code.
  // Note, that some kernels may support the current thread
  // clock (CLOCK_THREAD_CPUTIME_ID) but not the clocks
  // returned by the pthread_getcpuclockid().
  // If the fast Posix clocks are supported then the clock_getres()
  // must return at least tp.tv_sec == 0 which means a resolution
  // better than 1 sec. This is extra check for reliability.

  if (pthread_getcpuclockid_func &&
      pthread_getcpuclockid_func(_main_thread, &clockid) == 0 &&
      os::Posix::clock_getres(clockid, &tp) == 0 && tp.tv_sec == 0) {
    _supports_fast_thread_cpu_time = true;
    _pthread_getcpuclockid = pthread_getcpuclockid_func;
  }
}

jlong os::javaTimeNanos() {
  if (os::supports_monotonic_clock()) {
    struct timespec tp;
    int status = os::Posix::clock_gettime(CLOCK_MONOTONIC, &tp);
    assert(status == 0, "gettime error");
    jlong result = jlong(tp.tv_sec) * (1000 * 1000 * 1000) + jlong(tp.tv_nsec);
    return result;
  } else {
    timeval time;
    int status = gettimeofday(&time, NULL);
    assert(status != -1, "linux error");
    jlong usecs = jlong(time.tv_sec) * (1000 * 1000) + jlong(time.tv_usec);
    return 1000 * usecs;
  }
}

void os::javaTimeNanos_info(jvmtiTimerInfo *info_ptr) {
  if (os::supports_monotonic_clock()) {
    info_ptr->max_value = ALL_64_BITS;

    // CLOCK_MONOTONIC - amount of time since some arbitrary point in the past
    info_ptr->may_skip_backward = false;      // not subject to resetting or drifting
    info_ptr->may_skip_forward = false;       // not subject to resetting or drifting
  } else {
    // gettimeofday - based on time in seconds since the Epoch thus does not wrap
    info_ptr->max_value = ALL_64_BITS;

    // gettimeofday is a real time clock so it skips
    info_ptr->may_skip_backward = true;
    info_ptr->may_skip_forward = true;
  }

  info_ptr->kind = JVMTI_TIMER_ELAPSED;                // elapsed not CPU time
}

// Return the real, user, and system times in seconds from an
// arbitrary fixed point in the past.
bool os::getTimesSecs(double* process_real_time,
                      double* process_user_time,
                      double* process_system_time) {
  struct tms ticks;
  clock_t real_ticks = times(&ticks);

  if (real_ticks == (clock_t) (-1)) {
    return false;
  } else {
    double ticks_per_second = (double) clock_tics_per_sec;
    *process_user_time = ((double) ticks.tms_utime) / ticks_per_second;
    *process_system_time = ((double) ticks.tms_stime) / ticks_per_second;
    *process_real_time = ((double) real_ticks) / ticks_per_second;

    return true;
  }
}


char * os::local_time_string(char *buf, size_t buflen) {
  struct tm t;
  time_t long_time;
  time(&long_time);
  localtime_r(&long_time, &t);
  jio_snprintf(buf, buflen, "%d-%02d-%02d %02d:%02d:%02d",
               t.tm_year + 1900, t.tm_mon + 1, t.tm_mday,
               t.tm_hour, t.tm_min, t.tm_sec);
  return buf;
}

struct tm* os::localtime_pd(const time_t* clock, struct tm*  res) {
  return localtime_r(clock, res);
}

////////////////////////////////////////////////////////////////////////////////
// runtime exit support

// Note: os::shutdown() might be called very early during initialization, or
// called from signal handler. Before adding something to os::shutdown(), make
// sure it is async-safe and can handle partially initialized VM.
void os::shutdown() {

  // allow PerfMemory to attempt cleanup of any persistent resources
  perfMemory_exit();

  // needs to remove object in file system
  AttachListener::abort();

  // flush buffered output, finish log files
  ostream_abort();

  // Check for abort hook
  abort_hook_t abort_hook = Arguments::abort_hook();
  if (abort_hook != NULL) {
    abort_hook();
  }

}

// Note: os::abort() might be called very early during initialization, or
// called from signal handler. Before adding something to os::abort(), make
// sure it is async-safe and can handle partially initialized VM.
void os::abort(bool dump_core, void* siginfo, const void* context) {
  os::shutdown();
  if (dump_core) {
    if (DumpPrivateMappingsInCore) {
      ClassLoader::close_jrt_image();
    }
    ::abort(); // dump core
  }

  ::exit(1);
}

// Die immediately, no exit hook, no abort hook, no cleanup.
// Dump a core file, if possible, for debugging.
void os::die() {
  if (TestUnresponsiveErrorHandler && !CreateCoredumpOnCrash) {
    // For TimeoutInErrorHandlingTest.java, we just kill the VM
    // and don't take the time to generate a core file.
    os::signal_raise(SIGKILL);
  } else {
    ::abort();
  }
}

// thread_id is kernel thread id (similar to Solaris LWP id)
intx os::current_thread_id() { return os::Linux::gettid(); }
int os::current_process_id() {
  return ::getpid();
}

// DLL functions

const char* os::dll_file_extension() { return ".so"; }

// This must be hard coded because it's the system's temporary
// directory not the java application's temp directory, ala java.io.tmpdir.
const char* os::get_temp_directory() { return "/tmp"; }

static bool file_exists(const char* filename) {
  struct stat statbuf;
  if (filename == NULL || strlen(filename) == 0) {
    return false;
  }
  return os::stat(filename, &statbuf) == 0;
}

// check if addr is inside libjvm.so
bool os::address_is_in_vm(address addr) {
  static address libjvm_base_addr;
  Dl_info dlinfo;

  if (libjvm_base_addr == NULL) {
    if (dladdr(CAST_FROM_FN_PTR(void *, os::address_is_in_vm), &dlinfo) != 0) {
      libjvm_base_addr = (address)dlinfo.dli_fbase;
    }
    assert(libjvm_base_addr !=NULL, "Cannot obtain base address for libjvm");
  }

  if (dladdr((void *)addr, &dlinfo) != 0) {
    if (libjvm_base_addr == (address)dlinfo.dli_fbase) return true;
  }

  return false;
}

bool os::dll_address_to_function_name(address addr, char *buf,
                                      int buflen, int *offset,
                                      bool demangle) {
  // buf is not optional, but offset is optional
  assert(buf != NULL, "sanity check");

  Dl_info dlinfo;

  if (dladdr((void*)addr, &dlinfo) != 0) {
    // see if we have a matching symbol
    if (dlinfo.dli_saddr != NULL && dlinfo.dli_sname != NULL) {
      if (!(demangle && Decoder::demangle(dlinfo.dli_sname, buf, buflen))) {
        jio_snprintf(buf, buflen, "%s", dlinfo.dli_sname);
      }
      if (offset != NULL) *offset = addr - (address)dlinfo.dli_saddr;
      return true;
    }
    // no matching symbol so try for just file info
    if (dlinfo.dli_fname != NULL && dlinfo.dli_fbase != NULL) {
      if (Decoder::decode((address)(addr - (address)dlinfo.dli_fbase),
                          buf, buflen, offset, dlinfo.dli_fname, demangle)) {
        return true;
      }
    }
  }

  buf[0] = '\0';
  if (offset != NULL) *offset = -1;
  return false;
}

struct _address_to_library_name {
  address addr;          // input : memory address
  size_t  buflen;        //         size of fname
  char*   fname;         // output: library name
  address base;          //         library base addr
};

static int address_to_library_name_callback(struct dl_phdr_info *info,
                                            size_t size, void *data) {
  int i;
  bool found = false;
  address libbase = NULL;
  struct _address_to_library_name * d = (struct _address_to_library_name *)data;

  // iterate through all loadable segments
  for (i = 0; i < info->dlpi_phnum; i++) {
    address segbase = (address)(info->dlpi_addr + info->dlpi_phdr[i].p_vaddr);
    if (info->dlpi_phdr[i].p_type == PT_LOAD) {
      // base address of a library is the lowest address of its loaded
      // segments.
      if (libbase == NULL || libbase > segbase) {
        libbase = segbase;
      }
      // see if 'addr' is within current segment
      if (segbase <= d->addr &&
          d->addr < segbase + info->dlpi_phdr[i].p_memsz) {
        found = true;
      }
    }
  }

  // dlpi_name is NULL or empty if the ELF file is executable, return 0
  // so dll_address_to_library_name() can fall through to use dladdr() which
  // can figure out executable name from argv[0].
  if (found && info->dlpi_name && info->dlpi_name[0]) {
    d->base = libbase;
    if (d->fname) {
      jio_snprintf(d->fname, d->buflen, "%s", info->dlpi_name);
    }
    return 1;
  }
  return 0;
}

bool os::dll_address_to_library_name(address addr, char* buf,
                                     int buflen, int* offset) {
  // buf is not optional, but offset is optional
  assert(buf != NULL, "sanity check");

  Dl_info dlinfo;
  struct _address_to_library_name data;

  // There is a bug in old glibc dladdr() implementation that it could resolve
  // to wrong library name if the .so file has a base address != NULL. Here
  // we iterate through the program headers of all loaded libraries to find
  // out which library 'addr' really belongs to. This workaround can be
  // removed once the minimum requirement for glibc is moved to 2.3.x.
  data.addr = addr;
  data.fname = buf;
  data.buflen = buflen;
  data.base = NULL;
  int rslt = dl_iterate_phdr(address_to_library_name_callback, (void *)&data);

  if (rslt) {
    // buf already contains library name
    if (offset) *offset = addr - data.base;
    return true;
  }
  if (dladdr((void*)addr, &dlinfo) != 0) {
    if (dlinfo.dli_fname != NULL) {
      jio_snprintf(buf, buflen, "%s", dlinfo.dli_fname);
    }
    if (dlinfo.dli_fbase != NULL && offset != NULL) {
      *offset = addr - (address)dlinfo.dli_fbase;
    }
    return true;
  }

  buf[0] = '\0';
  if (offset) *offset = -1;
  return false;
}

// Loads .dll/.so and
// in case of error it checks if .dll/.so was built for the
// same architecture as Hotspot is running on


// Remember the stack's state. The Linux dynamic linker will change
// the stack to 'executable' at most once, so we must safepoint only once.
bool os::Linux::_stack_is_executable = false;

// VM operation that loads a library.  This is necessary if stack protection
// of the Java stacks can be lost during loading the library.  If we
// do not stop the Java threads, they can stack overflow before the stacks
// are protected again.
class VM_LinuxDllLoad: public VM_Operation {
 private:
  const char *_filename;
  char *_ebuf;
  int _ebuflen;
  void *_lib;
 public:
  VM_LinuxDllLoad(const char *fn, char *ebuf, int ebuflen) :
    _filename(fn), _ebuf(ebuf), _ebuflen(ebuflen), _lib(NULL) {}
  VMOp_Type type() const { return VMOp_LinuxDllLoad; }
  void doit() {
    _lib = os::Linux::dll_load_in_vmthread(_filename, _ebuf, _ebuflen);
    os::Linux::_stack_is_executable = true;
  }
  void* loaded_library() { return _lib; }
};

void * os::dll_load(const char *filename, char *ebuf, int ebuflen) {
  void * result = NULL;
  bool load_attempted = false;

  log_info(os)("attempting shared library load of %s", filename);

  // Check whether the library to load might change execution rights
  // of the stack. If they are changed, the protection of the stack
  // guard pages will be lost. We need a safepoint to fix this.
  //
  // See Linux man page execstack(8) for more info.
  if (os::uses_stack_guard_pages() && !os::Linux::_stack_is_executable) {
    if (!ElfFile::specifies_noexecstack(filename)) {
      if (!is_init_completed()) {
        os::Linux::_stack_is_executable = true;
        // This is OK - No Java threads have been created yet, and hence no
        // stack guard pages to fix.
        //
        // Dynamic loader will make all stacks executable after
        // this function returns, and will not do that again.
        assert(Threads::number_of_threads() == 0, "no Java threads should exist yet.");
      } else {
        warning("You have loaded library %s which might have disabled stack guard. "
                "The VM will try to fix the stack guard now.\n"
                "It's highly recommended that you fix the library with "
                "'execstack -c <libfile>', or link it with '-z noexecstack'.",
                filename);

        JavaThread *jt = JavaThread::current();
        if (jt->thread_state() != _thread_in_native) {
          // This happens when a compiler thread tries to load a hsdis-<arch>.so file
          // that requires ExecStack. Cannot enter safe point. Let's give up.
          warning("Unable to fix stack guard. Giving up.");
        } else {
          if (!LoadExecStackDllInVMThread) {
            // This is for the case where the DLL has an static
            // constructor function that executes JNI code. We cannot
            // load such DLLs in the VMThread.
            result = os::Linux::dlopen_helper(filename, ebuf, ebuflen);
          }

          ThreadInVMfromNative tiv(jt);
          debug_only(VMNativeEntryWrapper vew;)

          VM_LinuxDllLoad op(filename, ebuf, ebuflen);
          VMThread::execute(&op);
          if (LoadExecStackDllInVMThread) {
            result = op.loaded_library();
          }
          load_attempted = true;
        }
      }
    }
  }

  if (!load_attempted) {
    result = os::Linux::dlopen_helper(filename, ebuf, ebuflen);
  }

  if (result != NULL) {
    // Successful loading
    return result;
  }

  Elf32_Ehdr elf_head;
  int diag_msg_max_length=ebuflen-strlen(ebuf);
  char* diag_msg_buf=ebuf+strlen(ebuf);

  if (diag_msg_max_length==0) {
    // No more space in ebuf for additional diagnostics message
    return NULL;
  }


  int file_descriptor= ::open(filename, O_RDONLY | O_NONBLOCK);

  if (file_descriptor < 0) {
    // Can't open library, report dlerror() message
    return NULL;
  }

  bool failed_to_read_elf_head=
    (sizeof(elf_head)!=
     (::read(file_descriptor, &elf_head,sizeof(elf_head))));

  ::close(file_descriptor);
  if (failed_to_read_elf_head) {
    // file i/o error - report dlerror() msg
    return NULL;
  }

  if (elf_head.e_ident[EI_DATA] != LITTLE_ENDIAN_ONLY(ELFDATA2LSB) BIG_ENDIAN_ONLY(ELFDATA2MSB)) {
    // handle invalid/out of range endianness values
    if (elf_head.e_ident[EI_DATA] == 0 || elf_head.e_ident[EI_DATA] > 2) {
      return NULL;
    }

#if defined(VM_LITTLE_ENDIAN)
    // VM is LE, shared object BE
    elf_head.e_machine = be16toh(elf_head.e_machine);
#else
    // VM is BE, shared object LE
    elf_head.e_machine = le16toh(elf_head.e_machine);
#endif
  }

  typedef struct {
    Elf32_Half    code;         // Actual value as defined in elf.h
    Elf32_Half    compat_class; // Compatibility of archs at VM's sense
    unsigned char elf_class;    // 32 or 64 bit
    unsigned char endianness;   // MSB or LSB
    char*         name;         // String representation
  } arch_t;

#ifndef EM_AARCH64
  #define EM_AARCH64    183               /* ARM AARCH64 */
#endif
#ifndef EM_RISCV
  #define EM_RISCV      243               /* RISC-V */
#endif

  static const arch_t arch_array[]={
    {EM_386,         EM_386,     ELFCLASS32, ELFDATA2LSB, (char*)"IA 32"},
    {EM_486,         EM_386,     ELFCLASS32, ELFDATA2LSB, (char*)"IA 32"},
    {EM_IA_64,       EM_IA_64,   ELFCLASS64, ELFDATA2LSB, (char*)"IA 64"},
    {EM_X86_64,      EM_X86_64,  ELFCLASS64, ELFDATA2LSB, (char*)"AMD 64"},
    {EM_SPARC,       EM_SPARC,   ELFCLASS32, ELFDATA2MSB, (char*)"Sparc 32"},
    {EM_SPARC32PLUS, EM_SPARC,   ELFCLASS32, ELFDATA2MSB, (char*)"Sparc 32"},
    {EM_SPARCV9,     EM_SPARCV9, ELFCLASS64, ELFDATA2MSB, (char*)"Sparc v9 64"},
    {EM_PPC,         EM_PPC,     ELFCLASS32, ELFDATA2MSB, (char*)"Power PC 32"},
#if defined(VM_LITTLE_ENDIAN)
    {EM_PPC64,       EM_PPC64,   ELFCLASS64, ELFDATA2LSB, (char*)"Power PC 64 LE"},
    {EM_SH,          EM_SH,      ELFCLASS32, ELFDATA2LSB, (char*)"SuperH"},
#else
    {EM_PPC64,       EM_PPC64,   ELFCLASS64, ELFDATA2MSB, (char*)"Power PC 64"},
    {EM_SH,          EM_SH,      ELFCLASS32, ELFDATA2MSB, (char*)"SuperH BE"},
#endif
    {EM_ARM,         EM_ARM,     ELFCLASS32, ELFDATA2LSB, (char*)"ARM"},
    // we only support 64 bit z architecture
    {EM_S390,        EM_S390,    ELFCLASS64, ELFDATA2MSB, (char*)"IBM System/390"},
    {EM_ALPHA,       EM_ALPHA,   ELFCLASS64, ELFDATA2LSB, (char*)"Alpha"},
    {EM_MIPS_RS3_LE, EM_MIPS_RS3_LE, ELFCLASS32, ELFDATA2LSB, (char*)"MIPSel"},
    {EM_MIPS,        EM_MIPS,    ELFCLASS32, ELFDATA2MSB, (char*)"MIPS"},
    {EM_PARISC,      EM_PARISC,  ELFCLASS32, ELFDATA2MSB, (char*)"PARISC"},
    {EM_68K,         EM_68K,     ELFCLASS32, ELFDATA2MSB, (char*)"M68k"},
    {EM_AARCH64,     EM_AARCH64, ELFCLASS64, ELFDATA2LSB, (char*)"AARCH64"},
    {EM_RISCV,       EM_RISCV,   ELFCLASS64, ELFDATA2LSB, (char*)"RISC-V"},
  };

#if  (defined IA32)
  static  Elf32_Half running_arch_code=EM_386;
#elif   (defined AMD64) || (defined X32)
  static  Elf32_Half running_arch_code=EM_X86_64;
#elif  (defined IA64)
  static  Elf32_Half running_arch_code=EM_IA_64;
#elif  (defined __sparc) && (defined _LP64)
  static  Elf32_Half running_arch_code=EM_SPARCV9;
#elif  (defined __sparc) && (!defined _LP64)
  static  Elf32_Half running_arch_code=EM_SPARC;
#elif  (defined __powerpc64__)
  static  Elf32_Half running_arch_code=EM_PPC64;
#elif  (defined __powerpc__)
  static  Elf32_Half running_arch_code=EM_PPC;
#elif  (defined AARCH64)
  static  Elf32_Half running_arch_code=EM_AARCH64;
#elif  (defined ARM)
  static  Elf32_Half running_arch_code=EM_ARM;
#elif  (defined S390)
  static  Elf32_Half running_arch_code=EM_S390;
#elif  (defined ALPHA)
  static  Elf32_Half running_arch_code=EM_ALPHA;
#elif  (defined MIPSEL)
  static  Elf32_Half running_arch_code=EM_MIPS_RS3_LE;
#elif  (defined PARISC)
  static  Elf32_Half running_arch_code=EM_PARISC;
#elif  (defined MIPS)
  static  Elf32_Half running_arch_code=EM_MIPS;
#elif  (defined M68K)
  static  Elf32_Half running_arch_code=EM_68K;
#elif  (defined SH)
  static  Elf32_Half running_arch_code=EM_SH;
#elif  (defined RISCV)
  static  Elf32_Half running_arch_code=EM_RISCV;
#else
    #error Method os::dll_load requires that one of following is defined:\
        AARCH64, ALPHA, ARM, AMD64, IA32, IA64, M68K, MIPS, MIPSEL, PARISC, __powerpc__, __powerpc64__, RISCV, S390, SH, __sparc
#endif

  // Identify compatibility class for VM's architecture and library's architecture
  // Obtain string descriptions for architectures

  arch_t lib_arch={elf_head.e_machine,0,elf_head.e_ident[EI_CLASS], elf_head.e_ident[EI_DATA], NULL};
  int running_arch_index=-1;

  for (unsigned int i=0; i < ARRAY_SIZE(arch_array); i++) {
    if (running_arch_code == arch_array[i].code) {
      running_arch_index    = i;
    }
    if (lib_arch.code == arch_array[i].code) {
      lib_arch.compat_class = arch_array[i].compat_class;
      lib_arch.name         = arch_array[i].name;
    }
  }

  assert(running_arch_index != -1,
         "Didn't find running architecture code (running_arch_code) in arch_array");
  if (running_arch_index == -1) {
    // Even though running architecture detection failed
    // we may still continue with reporting dlerror() message
    return NULL;
  }

  if (lib_arch.compat_class != arch_array[running_arch_index].compat_class) {
    if (lib_arch.name != NULL) {
      ::snprintf(diag_msg_buf, diag_msg_max_length-1,
                 " (Possible cause: can't load %s .so on a %s platform)",
                 lib_arch.name, arch_array[running_arch_index].name);
    } else {
      ::snprintf(diag_msg_buf, diag_msg_max_length-1,
                 " (Possible cause: can't load this .so (machine code=0x%x) on a %s platform)",
                 lib_arch.code, arch_array[running_arch_index].name);
    }
    return NULL;
  }

  if (lib_arch.endianness != arch_array[running_arch_index].endianness) {
    ::snprintf(diag_msg_buf, diag_msg_max_length-1, " (Possible cause: endianness mismatch)");
    return NULL;
  }

  // ELF file class/capacity : 0 - invalid, 1 - 32bit, 2 - 64bit
  if (lib_arch.elf_class > 2 || lib_arch.elf_class < 1) {
    ::snprintf(diag_msg_buf, diag_msg_max_length-1, " (Possible cause: invalid ELF file class)");
    return NULL;
  }

  if (lib_arch.elf_class != arch_array[running_arch_index].elf_class) {
    ::snprintf(diag_msg_buf, diag_msg_max_length-1,
               " (Possible cause: architecture word width mismatch, can't load %d-bit .so on a %d-bit platform)",
               (int) lib_arch.elf_class * 32, arch_array[running_arch_index].elf_class * 32);
    return NULL;
  }

  return NULL;
}

void * os::Linux::dlopen_helper(const char *filename, char *ebuf,
                                int ebuflen) {
  void * result = ::dlopen(filename, RTLD_LAZY);
  if (result == NULL) {
    const char* error_report = ::dlerror();
    if (error_report == NULL) {
      error_report = "dlerror returned no error description";
    }
    if (ebuf != NULL && ebuflen > 0) {
      ::strncpy(ebuf, error_report, ebuflen-1);
      ebuf[ebuflen-1]='\0';
    }
    Events::log(NULL, "Loading shared library %s failed, %s", filename, error_report);
    log_info(os)("shared library load of %s failed, %s", filename, error_report);
  } else {
    Events::log(NULL, "Loaded shared library %s", filename);
    log_info(os)("shared library load of %s was successful", filename);
  }
  return result;
}

void * os::Linux::dll_load_in_vmthread(const char *filename, char *ebuf,
                                       int ebuflen) {
  void * result = NULL;
  if (LoadExecStackDllInVMThread) {
    result = dlopen_helper(filename, ebuf, ebuflen);
  }

  // Since 7019808, libjvm.so is linked with -noexecstack. If the VM loads a
  // library that requires an executable stack, or which does not have this
  // stack attribute set, dlopen changes the stack attribute to executable. The
  // read protection of the guard pages gets lost.
  //
  // Need to check _stack_is_executable again as multiple VM_LinuxDllLoad
  // may have been queued at the same time.

  if (!_stack_is_executable) {
    for (JavaThreadIteratorWithHandle jtiwh; JavaThread *jt = jtiwh.next(); ) {
      StackOverflow* overflow_state = jt->stack_overflow_state();
      if (!overflow_state->stack_guard_zone_unused() &&     // Stack not yet fully initialized
          overflow_state->stack_guards_enabled()) {         // No pending stack overflow exceptions
        if (!os::guard_memory((char *)jt->stack_end(), StackOverflow::stack_guard_zone_size())) {
          warning("Attempt to reguard stack yellow zone failed.");
        }
      }
    }
  }

  return result;
}

void* os::dll_lookup(void* handle, const char* name) {
  void* res = dlsym(handle, name);
  return res;
}

void* os::get_default_process_handle() {
  return (void*)::dlopen(NULL, RTLD_LAZY);
}

static bool _print_ascii_file(const char* filename, outputStream* st, const char* hdr = NULL) {
  int fd = ::open(filename, O_RDONLY);
  if (fd == -1) {
    return false;
  }

  if (hdr != NULL) {
    st->print_cr("%s", hdr);
  }

  char buf[33];
  int bytes;
  buf[32] = '\0';
  while ((bytes = ::read(fd, buf, sizeof(buf)-1)) > 0) {
    st->print_raw(buf, bytes);
  }

  ::close(fd);

  return true;
}

static void _print_ascii_file_h(const char* header, const char* filename, outputStream* st, bool same_line = true) {
  st->print("%s:%c", header, same_line ? ' ' : '\n');
  if (!_print_ascii_file(filename, st)) {
    st->print_cr("<Not Available>");
  }
}

void os::print_dll_info(outputStream *st) {
  st->print_cr("Dynamic libraries:");

  char fname[32];
  pid_t pid = os::Linux::gettid();

  jio_snprintf(fname, sizeof(fname), "/proc/%d/maps", pid);

  if (!_print_ascii_file(fname, st)) {
    st->print_cr("Can not get library information for pid = %d", pid);
  }
}

struct loaded_modules_info_param {
  os::LoadedModulesCallbackFunc callback;
  void *param;
};

static int dl_iterate_callback(struct dl_phdr_info *info, size_t size, void *data) {
  if ((info->dlpi_name == NULL) || (*info->dlpi_name == '\0')) {
    return 0;
  }

  struct loaded_modules_info_param *callback_param = reinterpret_cast<struct loaded_modules_info_param *>(data);
  address base = NULL;
  address top = NULL;
  for (int idx = 0; idx < info->dlpi_phnum; idx++) {
    const ElfW(Phdr) *phdr = info->dlpi_phdr + idx;
    if (phdr->p_type == PT_LOAD) {
      address raw_phdr_base = reinterpret_cast<address>(info->dlpi_addr + phdr->p_vaddr);

      address phdr_base = align_down(raw_phdr_base, phdr->p_align);
      if ((base == NULL) || (base > phdr_base)) {
        base = phdr_base;
      }

      address phdr_top = align_up(raw_phdr_base + phdr->p_memsz, phdr->p_align);
      if ((top == NULL) || (top < phdr_top)) {
        top = phdr_top;
      }
    }
  }

  return callback_param->callback(info->dlpi_name, base, top, callback_param->param);
}

int os::get_loaded_modules_info(os::LoadedModulesCallbackFunc callback, void *param) {
  struct loaded_modules_info_param callback_param = {callback, param};
  return dl_iterate_phdr(&dl_iterate_callback, &callback_param);
}

void os::print_os_info_brief(outputStream* st) {
  os::Linux::print_distro_info(st);

  os::Posix::print_uname_info(st);

  os::Linux::print_libversion_info(st);

}

void os::print_os_info(outputStream* st) {
  st->print_cr("OS:");

  os::Linux::print_distro_info(st);

  os::Posix::print_uname_info(st);

  os::Linux::print_uptime_info(st);

  // Print warning if unsafe chroot environment detected
  if (unsafe_chroot_detected) {
    st->print_cr("WARNING!! %s", unstable_chroot_error);
  }

  os::Linux::print_libversion_info(st);

  os::Posix::print_rlimit_info(st);

  os::Posix::print_load_average(st);
  st->cr();

  os::Linux::print_system_memory_info(st);
  st->cr();

  os::Linux::print_process_memory_info(st);
  st->cr();

  os::Linux::print_proc_sys_info(st);
  st->cr();

  if (os::Linux::print_ld_preload_file(st)) {
    st->cr();
  }

  if (os::Linux::print_container_info(st)) {
    st->cr();
  }

  VM_Version::print_platform_virtualization_info(st);

  os::Linux::print_steal_info(st);
}

// Try to identify popular distros.
// Most Linux distributions have a /etc/XXX-release file, which contains
// the OS version string. Newer Linux distributions have a /etc/lsb-release
// file that also contains the OS version string. Some have more than one
// /etc/XXX-release file (e.g. Mandrake has both /etc/mandrake-release and
// /etc/redhat-release.), so the order is important.
// Any Linux that is based on Redhat (i.e. Oracle, Mandrake, Sun JDS...) have
// their own specific XXX-release file as well as a redhat-release file.
// Because of this the XXX-release file needs to be searched for before the
// redhat-release file.
// Since Red Hat and SuSE have an lsb-release file that is not very descriptive the
// search for redhat-release / SuSE-release needs to be before lsb-release.
// Since the lsb-release file is the new standard it needs to be searched
// before the older style release files.
// Searching system-release (Red Hat) and os-release (other Linuxes) are a
// next to last resort.  The os-release file is a new standard that contains
// distribution information and the system-release file seems to be an old
// standard that has been replaced by the lsb-release and os-release files.
// Searching for the debian_version file is the last resort.  It contains
// an informative string like "6.0.6" or "wheezy/sid". Because of this
// "Debian " is printed before the contents of the debian_version file.

const char* distro_files[] = {
  "/etc/oracle-release",
  "/etc/mandriva-release",
  "/etc/mandrake-release",
  "/etc/sun-release",
  "/etc/redhat-release",
  "/etc/SuSE-release",
  "/etc/lsb-release",
  "/etc/turbolinux-release",
  "/etc/gentoo-release",
  "/etc/ltib-release",
  "/etc/angstrom-version",
  "/etc/system-release",
  "/etc/os-release",
  NULL };

void os::Linux::print_distro_info(outputStream* st) {
  for (int i = 0;; i++) {
    const char* file = distro_files[i];
    if (file == NULL) {
      break;  // done
    }
    // If file prints, we found it.
    if (_print_ascii_file(file, st)) {
      return;
    }
  }

  if (file_exists("/etc/debian_version")) {
    st->print("Debian ");
    _print_ascii_file("/etc/debian_version", st);
  } else {
    st->print_cr("Linux");
  }
}

static void parse_os_info_helper(FILE* fp, char* distro, size_t length, bool get_first_line) {
  char buf[256];
  while (fgets(buf, sizeof(buf), fp)) {
    // Edit out extra stuff in expected format
    if (strstr(buf, "DISTRIB_DESCRIPTION=") != NULL || strstr(buf, "PRETTY_NAME=") != NULL) {
      char* ptr = strstr(buf, "\"");  // the name is in quotes
      if (ptr != NULL) {
        ptr++; // go beyond first quote
        char* nl = strchr(ptr, '\"');
        if (nl != NULL) *nl = '\0';
        strncpy(distro, ptr, length);
      } else {
        ptr = strstr(buf, "=");
        ptr++; // go beyond equals then
        char* nl = strchr(ptr, '\n');
        if (nl != NULL) *nl = '\0';
        strncpy(distro, ptr, length);
      }
      return;
    } else if (get_first_line) {
      char* nl = strchr(buf, '\n');
      if (nl != NULL) *nl = '\0';
      strncpy(distro, buf, length);
      return;
    }
  }
  // print last line and close
  char* nl = strchr(buf, '\n');
  if (nl != NULL) *nl = '\0';
  strncpy(distro, buf, length);
}

static void parse_os_info(char* distro, size_t length, const char* file) {
  FILE* fp = fopen(file, "r");
  if (fp != NULL) {
    // if suse format, print out first line
    bool get_first_line = (strcmp(file, "/etc/SuSE-release") == 0);
    parse_os_info_helper(fp, distro, length, get_first_line);
    fclose(fp);
  }
}

void os::get_summary_os_info(char* buf, size_t buflen) {
  for (int i = 0;; i++) {
    const char* file = distro_files[i];
    if (file == NULL) {
      break; // ran out of distro_files
    }
    if (file_exists(file)) {
      parse_os_info(buf, buflen, file);
      return;
    }
  }
  // special case for debian
  if (file_exists("/etc/debian_version")) {
    strncpy(buf, "Debian ", buflen);
    if (buflen > 7) {
      parse_os_info(&buf[7], buflen-7, "/etc/debian_version");
    }
  } else {
    strncpy(buf, "Linux", buflen);
  }
}

void os::Linux::print_libversion_info(outputStream* st) {
  // libc, pthread
  st->print("libc: ");
  st->print("%s ", os::Linux::libc_version());
  st->print("%s ", os::Linux::libpthread_version());
  st->cr();
}

void os::Linux::print_proc_sys_info(outputStream* st) {
  _print_ascii_file_h("/proc/sys/kernel/threads-max (system-wide limit on the number of threads)",
                      "/proc/sys/kernel/threads-max", st);
  _print_ascii_file_h("/proc/sys/vm/max_map_count (maximum number of memory map areas a process may have)",
                      "/proc/sys/vm/max_map_count", st);
  _print_ascii_file_h("/proc/sys/kernel/pid_max (system-wide limit on number of process identifiers)",
                      "/proc/sys/kernel/pid_max", st);
}

void os::Linux::print_system_memory_info(outputStream* st) {
  _print_ascii_file_h("/proc/meminfo", "/proc/meminfo", st, false);
  st->cr();

  // some information regarding THPs; for details see
  // https://www.kernel.org/doc/Documentation/vm/transhuge.txt
  _print_ascii_file_h("/sys/kernel/mm/transparent_hugepage/enabled",
                      "/sys/kernel/mm/transparent_hugepage/enabled", st);
  _print_ascii_file_h("/sys/kernel/mm/transparent_hugepage/defrag (defrag/compaction efforts parameter)",
                      "/sys/kernel/mm/transparent_hugepage/defrag", st);
}

void os::Linux::print_process_memory_info(outputStream* st) {

  st->print_cr("Process Memory:");

  // Print virtual and resident set size; peak values; swap; and for
  //  rss its components if the kernel is recent enough.
  ssize_t vmsize = -1, vmpeak = -1, vmswap = -1,
      vmrss = -1, vmhwm = -1, rssanon = -1, rssfile = -1, rssshmem = -1;
  const int num_values = 8;
  int num_found = 0;
  FILE* f = ::fopen("/proc/self/status", "r");
  char buf[256];
  while (::fgets(buf, sizeof(buf), f) != NULL && num_found < num_values) {
    if ( (vmsize == -1    && sscanf(buf, "VmSize: " SSIZE_FORMAT " kB", &vmsize) == 1) ||
         (vmpeak == -1    && sscanf(buf, "VmPeak: " SSIZE_FORMAT " kB", &vmpeak) == 1) ||
         (vmswap == -1    && sscanf(buf, "VmSwap: " SSIZE_FORMAT " kB", &vmswap) == 1) ||
         (vmhwm == -1     && sscanf(buf, "VmHWM: " SSIZE_FORMAT " kB", &vmhwm) == 1) ||
         (vmrss == -1     && sscanf(buf, "VmRSS: " SSIZE_FORMAT " kB", &vmrss) == 1) ||
         (rssanon == -1   && sscanf(buf, "RssAnon: " SSIZE_FORMAT " kB", &rssanon) == 1) ||
         (rssfile == -1   && sscanf(buf, "RssFile: " SSIZE_FORMAT " kB", &rssfile) == 1) ||
         (rssshmem == -1  && sscanf(buf, "RssShmem: " SSIZE_FORMAT " kB", &rssshmem) == 1)
         )
    {
      num_found ++;
    }
  }
  st->print_cr("Virtual Size: " SSIZE_FORMAT "K (peak: " SSIZE_FORMAT "K)", vmsize, vmpeak);
  st->print("Resident Set Size: " SSIZE_FORMAT "K (peak: " SSIZE_FORMAT "K)", vmrss, vmhwm);
  if (rssanon != -1) { // requires kernel >= 4.5
    st->print(" (anon: " SSIZE_FORMAT "K, file: " SSIZE_FORMAT "K, shmem: " SSIZE_FORMAT "K)",
                rssanon, rssfile, rssshmem);
  }
  st->cr();
  if (vmswap != -1) { // requires kernel >= 2.6.34
    st->print_cr("Swapped out: " SSIZE_FORMAT "K", vmswap);
  }

  // Print glibc outstanding allocations.
  // (note: there is no implementation of mallinfo for muslc)
#ifdef __GLIBC__
  struct mallinfo mi = ::mallinfo();

  // mallinfo is an old API. Member names mean next to nothing and, beyond that, are int.
  // So values may have wrapped around. Still useful enough to see how much glibc thinks
  // we allocated.
  const size_t total_allocated = (size_t)(unsigned)mi.uordblks;
  st->print("C-Heap outstanding allocations: " SIZE_FORMAT "K", total_allocated / K);
  // Since mallinfo members are int, glibc values may have wrapped. Warn about this.
  if ((vmrss * K) > UINT_MAX && (vmrss * K) > (total_allocated + UINT_MAX)) {
    st->print(" (may have wrapped)");
  }
  st->cr();

#endif // __GLIBC__

}

bool os::Linux::print_ld_preload_file(outputStream* st) {
  return _print_ascii_file("/etc/ld.so.preload", st, "/etc/ld.so.preload:");
}

void os::Linux::print_uptime_info(outputStream* st) {
  struct sysinfo sinfo;
  int ret = sysinfo(&sinfo);
  if (ret == 0) {
    os::print_dhm(st, "OS uptime:", (long) sinfo.uptime);
  }
}

bool os::Linux::print_container_info(outputStream* st) {
  if (!OSContainer::is_containerized()) {
    return false;
  }

  st->print_cr("container (cgroup) information:");

  const char *p_ct = OSContainer::container_type();
  st->print_cr("container_type: %s", p_ct != NULL ? p_ct : "not supported");

  char *p = OSContainer::cpu_cpuset_cpus();
  st->print_cr("cpu_cpuset_cpus: %s", p != NULL ? p : "not supported");
  free(p);

  p = OSContainer::cpu_cpuset_memory_nodes();
  st->print_cr("cpu_memory_nodes: %s", p != NULL ? p : "not supported");
  free(p);

  int i = OSContainer::active_processor_count();
  st->print("active_processor_count: ");
  if (i > 0) {
    st->print_cr("%d", i);
  } else {
    st->print_cr("not supported");
  }

  i = OSContainer::cpu_quota();
  st->print("cpu_quota: ");
  if (i > 0) {
    st->print_cr("%d", i);
  } else {
    st->print_cr("%s", i == OSCONTAINER_ERROR ? "not supported" : "no quota");
  }

  i = OSContainer::cpu_period();
  st->print("cpu_period: ");
  if (i > 0) {
    st->print_cr("%d", i);
  } else {
    st->print_cr("%s", i == OSCONTAINER_ERROR ? "not supported" : "no period");
  }

  i = OSContainer::cpu_shares();
  st->print("cpu_shares: ");
  if (i > 0) {
    st->print_cr("%d", i);
  } else {
    st->print_cr("%s", i == OSCONTAINER_ERROR ? "not supported" : "no shares");
  }

  jlong j = OSContainer::memory_limit_in_bytes();
  st->print("memory_limit_in_bytes: ");
  if (j > 0) {
    st->print_cr(JLONG_FORMAT, j);
  } else {
    st->print_cr("%s", j == OSCONTAINER_ERROR ? "not supported" : "unlimited");
  }

  j = OSContainer::memory_and_swap_limit_in_bytes();
  st->print("memory_and_swap_limit_in_bytes: ");
  if (j > 0) {
    st->print_cr(JLONG_FORMAT, j);
  } else {
    st->print_cr("%s", j == OSCONTAINER_ERROR ? "not supported" : "unlimited");
  }

  j = OSContainer::memory_soft_limit_in_bytes();
  st->print("memory_soft_limit_in_bytes: ");
  if (j > 0) {
    st->print_cr(JLONG_FORMAT, j);
  } else {
    st->print_cr("%s", j == OSCONTAINER_ERROR ? "not supported" : "unlimited");
  }

  j = OSContainer::OSContainer::memory_usage_in_bytes();
  st->print("memory_usage_in_bytes: ");
  if (j > 0) {
    st->print_cr(JLONG_FORMAT, j);
  } else {
    st->print_cr("%s", j == OSCONTAINER_ERROR ? "not supported" : "unlimited");
  }

  j = OSContainer::OSContainer::memory_max_usage_in_bytes();
  st->print("memory_max_usage_in_bytes: ");
  if (j > 0) {
    st->print_cr(JLONG_FORMAT, j);
  } else {
    st->print_cr("%s", j == OSCONTAINER_ERROR ? "not supported" : "unlimited");
  }

  return true;
}

void os::Linux::print_steal_info(outputStream* st) {
  if (has_initial_tick_info) {
    CPUPerfTicks pticks;
    bool res = os::Linux::get_tick_information(&pticks, -1);

    if (res && pticks.has_steal_ticks) {
      uint64_t steal_ticks_difference = pticks.steal - initial_steal_ticks;
      uint64_t total_ticks_difference = pticks.total - initial_total_ticks;
      double steal_ticks_perc = 0.0;
      if (total_ticks_difference != 0) {
        steal_ticks_perc = (double) steal_ticks_difference / total_ticks_difference;
      }
      st->print_cr("Steal ticks since vm start: " UINT64_FORMAT, steal_ticks_difference);
      st->print_cr("Steal ticks percentage since vm start:%7.3f", steal_ticks_perc);
    }
  }
}

void os::print_memory_info(outputStream* st) {

  st->print("Memory:");
  st->print(" %dk page", os::vm_page_size()>>10);

  // values in struct sysinfo are "unsigned long"
  struct sysinfo si;
  sysinfo(&si);

  st->print(", physical " UINT64_FORMAT "k",
            os::physical_memory() >> 10);
  st->print("(" UINT64_FORMAT "k free)",
            os::available_memory() >> 10);
  st->print(", swap " UINT64_FORMAT "k",
            ((jlong)si.totalswap * si.mem_unit) >> 10);
  st->print("(" UINT64_FORMAT "k free)",
            ((jlong)si.freeswap * si.mem_unit) >> 10);
  st->cr();
}

// Print the first "model name" line and the first "flags" line
// that we find and nothing more. We assume "model name" comes
// before "flags" so if we find a second "model name", then the
// "flags" field is considered missing.
static bool print_model_name_and_flags(outputStream* st, char* buf, size_t buflen) {
#if defined(IA32) || defined(AMD64)
  // Other platforms have less repetitive cpuinfo files
  FILE *fp = fopen("/proc/cpuinfo", "r");
  if (fp) {
    while (!feof(fp)) {
      if (fgets(buf, buflen, fp)) {
        // Assume model name comes before flags
        bool model_name_printed = false;
        if (strstr(buf, "model name") != NULL) {
          if (!model_name_printed) {
            st->print_raw("CPU Model and flags from /proc/cpuinfo:\n");
            st->print_raw(buf);
            model_name_printed = true;
          } else {
            // model name printed but not flags?  Odd, just return
            fclose(fp);
            return true;
          }
        }
        // print the flags line too
        if (strstr(buf, "flags") != NULL) {
          st->print_raw(buf);
          fclose(fp);
          return true;
        }
      }
    }
    fclose(fp);
  }
#endif // x86 platforms
  return false;
}

// additional information about CPU e.g. available frequency ranges
static void print_sys_devices_cpu_info(outputStream* st, char* buf, size_t buflen) {
  _print_ascii_file_h("Online cpus", "/sys/devices/system/cpu/online", st);
  _print_ascii_file_h("Offline cpus", "/sys/devices/system/cpu/offline", st);

  if (ExtensiveErrorReports) {
    // cache related info (cpu 0, should be similar for other CPUs)
    for (unsigned int i=0; i < 10; i++) { // handle max. 10 cache entries
      char hbuf_level[60];
      char hbuf_type[60];
      char hbuf_size[60];
      char hbuf_coherency_line_size[80];
      snprintf(hbuf_level, 60, "/sys/devices/system/cpu/cpu0/cache/index%u/level", i);
      snprintf(hbuf_type, 60, "/sys/devices/system/cpu/cpu0/cache/index%u/type", i);
      snprintf(hbuf_size, 60, "/sys/devices/system/cpu/cpu0/cache/index%u/size", i);
      snprintf(hbuf_coherency_line_size, 80, "/sys/devices/system/cpu/cpu0/cache/index%u/coherency_line_size", i);
      if (file_exists(hbuf_level)) {
        _print_ascii_file_h("cache level", hbuf_level, st);
        _print_ascii_file_h("cache type", hbuf_type, st);
        _print_ascii_file_h("cache size", hbuf_size, st);
        _print_ascii_file_h("cache coherency line size", hbuf_coherency_line_size, st);
      }
    }
  }

  // we miss the cpufreq entries on Power and s390x
#if defined(IA32) || defined(AMD64)
  _print_ascii_file_h("BIOS frequency limitation", "/sys/devices/system/cpu/cpu0/cpufreq/bios_limit", st);
  _print_ascii_file_h("Frequency switch latency (ns)", "/sys/devices/system/cpu/cpu0/cpufreq/cpuinfo_transition_latency", st);
  _print_ascii_file_h("Available cpu frequencies", "/sys/devices/system/cpu/cpu0/cpufreq/scaling_available_frequencies", st);
  // min and max should be in the Available range but still print them (not all info might be available for all kernels)
  if (ExtensiveErrorReports) {
    _print_ascii_file_h("Maximum cpu frequency", "/sys/devices/system/cpu/cpu0/cpufreq/cpuinfo_max_freq", st);
    _print_ascii_file_h("Minimum cpu frequency", "/sys/devices/system/cpu/cpu0/cpufreq/cpuinfo_min_freq", st);
    _print_ascii_file_h("Current cpu frequency", "/sys/devices/system/cpu/cpu0/cpufreq/scaling_cur_freq", st);
  }
  // governors are power schemes, see https://wiki.archlinux.org/index.php/CPU_frequency_scaling
  if (ExtensiveErrorReports) {
    _print_ascii_file_h("Available governors", "/sys/devices/system/cpu/cpu0/cpufreq/scaling_available_governors", st);
  }
  _print_ascii_file_h("Current governor", "/sys/devices/system/cpu/cpu0/cpufreq/scaling_governor", st);
  // Core performance boost, see https://www.kernel.org/doc/Documentation/cpu-freq/boost.txt
  // Raise operating frequency of some cores in a multi-core package if certain conditions apply, e.g.
  // whole chip is not fully utilized
  _print_ascii_file_h("Core performance/turbo boost", "/sys/devices/system/cpu/cpufreq/boost", st);
#endif
}

void os::pd_print_cpu_info(outputStream* st, char* buf, size_t buflen) {
  // Only print the model name if the platform provides this as a summary
  if (!print_model_name_and_flags(st, buf, buflen)) {
    _print_ascii_file_h("/proc/cpuinfo", "/proc/cpuinfo", st, false);
  }
  st->cr();
  print_sys_devices_cpu_info(st, buf, buflen);
}

#if defined(AMD64) || defined(IA32) || defined(X32)
const char* search_string = "model name";
#elif defined(M68K)
const char* search_string = "CPU";
#elif defined(PPC64)
const char* search_string = "cpu";
#elif defined(S390)
const char* search_string = "machine =";
#elif defined(SPARC)
const char* search_string = "cpu";
#else
const char* search_string = "Processor";
#endif

// Parses the cpuinfo file for string representing the model name.
void os::get_summary_cpu_info(char* cpuinfo, size_t length) {
  FILE* fp = fopen("/proc/cpuinfo", "r");
  if (fp != NULL) {
    while (!feof(fp)) {
      char buf[256];
      if (fgets(buf, sizeof(buf), fp)) {
        char* start = strstr(buf, search_string);
        if (start != NULL) {
          char *ptr = start + strlen(search_string);
          char *end = buf + strlen(buf);
          while (ptr != end) {
             // skip whitespace and colon for the rest of the name.
             if (*ptr != ' ' && *ptr != '\t' && *ptr != ':') {
               break;
             }
             ptr++;
          }
          if (ptr != end) {
            // reasonable string, get rid of newline and keep the rest
            char* nl = strchr(buf, '\n');
            if (nl != NULL) *nl = '\0';
            strncpy(cpuinfo, ptr, length);
            fclose(fp);
            return;
          }
        }
      }
    }
    fclose(fp);
  }
  // cpuinfo not found or parsing failed, just print generic string.  The entire
  // /proc/cpuinfo file will be printed later in the file (or enough of it for x86)
#if   defined(AARCH64)
  strncpy(cpuinfo, "AArch64", length);
#elif defined(AMD64)
  strncpy(cpuinfo, "x86_64", length);
#elif defined(ARM)  // Order wrt. AARCH64 is relevant!
  strncpy(cpuinfo, "ARM", length);
#elif defined(IA32)
  strncpy(cpuinfo, "x86_32", length);
#elif defined(IA64)
  strncpy(cpuinfo, "IA64", length);
#elif defined(PPC)
  strncpy(cpuinfo, "PPC64", length);
#elif defined(S390)
  strncpy(cpuinfo, "S390", length);
#elif defined(SPARC)
  strncpy(cpuinfo, "sparcv9", length);
#elif defined(ZERO_LIBARCH)
  strncpy(cpuinfo, ZERO_LIBARCH, length);
#else
  strncpy(cpuinfo, "unknown", length);
#endif
}

void os::print_signal_handlers(outputStream* st, char* buf, size_t buflen) {
  st->print_cr("Signal Handlers:");
  PosixSignals::print_signal_handler(st, SIGSEGV, buf, buflen);
  PosixSignals::print_signal_handler(st, SIGBUS , buf, buflen);
  PosixSignals::print_signal_handler(st, SIGFPE , buf, buflen);
  PosixSignals::print_signal_handler(st, SIGPIPE, buf, buflen);
  PosixSignals::print_signal_handler(st, SIGXFSZ, buf, buflen);
  PosixSignals::print_signal_handler(st, SIGILL , buf, buflen);
  PosixSignals::print_signal_handler(st, SR_signum, buf, buflen);
  PosixSignals::print_signal_handler(st, SHUTDOWN1_SIGNAL, buf, buflen);
  PosixSignals::print_signal_handler(st, SHUTDOWN2_SIGNAL , buf, buflen);
  PosixSignals::print_signal_handler(st, SHUTDOWN3_SIGNAL , buf, buflen);
  PosixSignals::print_signal_handler(st, BREAK_SIGNAL, buf, buflen);
#if defined(PPC64)
  PosixSignals::print_signal_handler(st, SIGTRAP, buf, buflen);
#endif
}

static char saved_jvm_path[MAXPATHLEN] = {0};

// Find the full path to the current module, libjvm.so
void os::jvm_path(char *buf, jint buflen) {
  // Error checking.
  if (buflen < MAXPATHLEN) {
    assert(false, "must use a large-enough buffer");
    buf[0] = '\0';
    return;
  }
  // Lazy resolve the path to current module.
  if (saved_jvm_path[0] != 0) {
    strcpy(buf, saved_jvm_path);
    return;
  }

  char dli_fname[MAXPATHLEN];
  bool ret = dll_address_to_library_name(
                                         CAST_FROM_FN_PTR(address, os::jvm_path),
                                         dli_fname, sizeof(dli_fname), NULL);
  assert(ret, "cannot locate libjvm");
  char *rp = NULL;
  if (ret && dli_fname[0] != '\0') {
    rp = os::Posix::realpath(dli_fname, buf, buflen);
  }
  if (rp == NULL) {
    return;
  }

  if (Arguments::sun_java_launcher_is_altjvm()) {
    // Support for the java launcher's '-XXaltjvm=<path>' option. Typical
    // value for buf is "<JAVA_HOME>/jre/lib/<vmtype>/libjvm.so".
    // If "/jre/lib/" appears at the right place in the string, then
    // assume we are installed in a JDK and we're done. Otherwise, check
    // for a JAVA_HOME environment variable and fix up the path so it
    // looks like libjvm.so is installed there (append a fake suffix
    // hotspot/libjvm.so).
    const char *p = buf + strlen(buf) - 1;
    for (int count = 0; p > buf && count < 5; ++count) {
      for (--p; p > buf && *p != '/'; --p)
        /* empty */ ;
    }

    if (strncmp(p, "/jre/lib/", 9) != 0) {
      // Look for JAVA_HOME in the environment.
      char* java_home_var = ::getenv("JAVA_HOME");
      if (java_home_var != NULL && java_home_var[0] != 0) {
        char* jrelib_p;
        int len;

        // Check the current module name "libjvm.so".
        p = strrchr(buf, '/');
        if (p == NULL) {
          return;
        }
        assert(strstr(p, "/libjvm") == p, "invalid library name");

        rp = os::Posix::realpath(java_home_var, buf, buflen);
        if (rp == NULL) {
          return;
        }

        // determine if this is a legacy image or modules image
        // modules image doesn't have "jre" subdirectory
        len = strlen(buf);
        assert(len < buflen, "Ran out of buffer room");
        jrelib_p = buf + len;
        snprintf(jrelib_p, buflen-len, "/jre/lib");
        if (0 != access(buf, F_OK)) {
          snprintf(jrelib_p, buflen-len, "/lib");
        }

        if (0 == access(buf, F_OK)) {
          // Use current module name "libjvm.so"
          len = strlen(buf);
          snprintf(buf + len, buflen-len, "/hotspot/libjvm.so");
        } else {
          // Go back to path of .so
          rp = os::Posix::realpath(dli_fname, buf, buflen);
          if (rp == NULL) {
            return;
          }
        }
      }
    }
  }

  strncpy(saved_jvm_path, buf, MAXPATHLEN);
  saved_jvm_path[MAXPATHLEN - 1] = '\0';
}

void os::print_jni_name_prefix_on(outputStream* st, int args_size) {
  // no prefix required, not even "_"
}

void os::print_jni_name_suffix_on(outputStream* st, int args_size) {
  // no suffix required
}

////////////////////////////////////////////////////////////////////////////////
// Virtual Memory

int os::vm_page_size() {
  // Seems redundant as all get out
  assert(os::Linux::page_size() != -1, "must call os::init");
  return os::Linux::page_size();
}

// Solaris allocates memory by pages.
int os::vm_allocation_granularity() {
  assert(os::Linux::page_size() != -1, "must call os::init");
  return os::Linux::page_size();
}

// Rationale behind this function:
//  current (Mon Apr 25 20:12:18 MSD 2005) oprofile drops samples without executable
//  mapping for address (see lookup_dcookie() in the kernel module), thus we cannot get
//  samples for JITted code. Here we create private executable mapping over the code cache
//  and then we can use standard (well, almost, as mapping can change) way to provide
//  info for the reporting script by storing timestamp and location of symbol
void linux_wrap_code(char* base, size_t size) {
  static volatile jint cnt = 0;

  if (!UseOprofile) {
    return;
  }

  char buf[PATH_MAX+1];
  int num = Atomic::add(&cnt, 1);

  snprintf(buf, sizeof(buf), "%s/hs-vm-%d-%d",
           os::get_temp_directory(), os::current_process_id(), num);
  unlink(buf);

  int fd = ::open(buf, O_CREAT | O_RDWR, S_IRWXU);

  if (fd != -1) {
    off_t rv = ::lseek(fd, size-2, SEEK_SET);
    if (rv != (off_t)-1) {
      if (::write(fd, "", 1) == 1) {
        mmap(base, size,
             PROT_READ|PROT_WRITE|PROT_EXEC,
             MAP_PRIVATE|MAP_FIXED|MAP_NORESERVE, fd, 0);
      }
    }
    ::close(fd);
    unlink(buf);
  }
}

static bool recoverable_mmap_error(int err) {
  // See if the error is one we can let the caller handle. This
  // list of errno values comes from JBS-6843484. I can't find a
  // Linux man page that documents this specific set of errno
  // values so while this list currently matches Solaris, it may
  // change as we gain experience with this failure mode.
  switch (err) {
  case EBADF:
  case EINVAL:
  case ENOTSUP:
    // let the caller deal with these errors
    return true;

  default:
    // Any remaining errors on this OS can cause our reserved mapping
    // to be lost. That can cause confusion where different data
    // structures think they have the same memory mapped. The worst
    // scenario is if both the VM and a library think they have the
    // same memory mapped.
    return false;
  }
}

static void warn_fail_commit_memory(char* addr, size_t size, bool exec,
                                    int err) {
  warning("INFO: os::commit_memory(" PTR_FORMAT ", " SIZE_FORMAT
          ", %d) failed; error='%s' (errno=%d)", p2i(addr), size, exec,
          os::strerror(err), err);
}

static void warn_fail_commit_memory(char* addr, size_t size,
                                    size_t alignment_hint, bool exec,
                                    int err) {
  warning("INFO: os::commit_memory(" PTR_FORMAT ", " SIZE_FORMAT
          ", " SIZE_FORMAT ", %d) failed; error='%s' (errno=%d)", p2i(addr), size,
          alignment_hint, exec, os::strerror(err), err);
}

// NOTE: Linux kernel does not really reserve the pages for us.
//       All it does is to check if there are enough free pages
//       left at the time of mmap(). This could be a potential
//       problem.
int os::Linux::commit_memory_impl(char* addr, size_t size, bool exec) {
  int prot = exec ? PROT_READ|PROT_WRITE|PROT_EXEC : PROT_READ|PROT_WRITE;
  uintptr_t res = (uintptr_t) ::mmap(addr, size, prot,
                                     MAP_PRIVATE|MAP_FIXED|MAP_ANONYMOUS, -1, 0);
  if (res != (uintptr_t) MAP_FAILED) {
    if (UseNUMAInterleaving) {
      numa_make_global(addr, size);
    }
    return 0;
  }

  int err = errno;  // save errno from mmap() call above

  if (!recoverable_mmap_error(err)) {
    warn_fail_commit_memory(addr, size, exec, err);
    vm_exit_out_of_memory(size, OOM_MMAP_ERROR, "committing reserved memory.");
  }

  return err;
}

bool os::pd_commit_memory(char* addr, size_t size, bool exec) {
  return os::Linux::commit_memory_impl(addr, size, exec) == 0;
}

void os::pd_commit_memory_or_exit(char* addr, size_t size, bool exec,
                                  const char* mesg) {
  assert(mesg != NULL, "mesg must be specified");
  int err = os::Linux::commit_memory_impl(addr, size, exec);
  if (err != 0) {
    // the caller wants all commit errors to exit with the specified mesg:
    warn_fail_commit_memory(addr, size, exec, err);
    vm_exit_out_of_memory(size, OOM_MMAP_ERROR, "%s", mesg);
  }
}

// Define MAP_HUGETLB here so we can build HotSpot on old systems.
#ifndef MAP_HUGETLB
  #define MAP_HUGETLB 0x40000
#endif

// If mmap flags are set with MAP_HUGETLB and the system supports multiple
// huge page sizes, flag bits [26:31] can be used to encode the log2 of the
// desired huge page size. Otherwise, the system's default huge page size will be used.
// See mmap(2) man page for more info (since Linux 3.8).
// https://lwn.net/Articles/533499/
#ifndef MAP_HUGE_SHIFT
  #define MAP_HUGE_SHIFT 26
#endif

// Define MADV_HUGEPAGE here so we can build HotSpot on old systems.
#ifndef MADV_HUGEPAGE
  #define MADV_HUGEPAGE 14
#endif

int os::Linux::commit_memory_impl(char* addr, size_t size,
                                  size_t alignment_hint, bool exec) {
  int err = os::Linux::commit_memory_impl(addr, size, exec);
  if (err == 0) {
    realign_memory(addr, size, alignment_hint);
  }
  return err;
}

bool os::pd_commit_memory(char* addr, size_t size, size_t alignment_hint,
                          bool exec) {
  return os::Linux::commit_memory_impl(addr, size, alignment_hint, exec) == 0;
}

void os::pd_commit_memory_or_exit(char* addr, size_t size,
                                  size_t alignment_hint, bool exec,
                                  const char* mesg) {
  assert(mesg != NULL, "mesg must be specified");
  int err = os::Linux::commit_memory_impl(addr, size, alignment_hint, exec);
  if (err != 0) {
    // the caller wants all commit errors to exit with the specified mesg:
    warn_fail_commit_memory(addr, size, alignment_hint, exec, err);
    vm_exit_out_of_memory(size, OOM_MMAP_ERROR, "%s", mesg);
  }
}

void os::pd_realign_memory(char *addr, size_t bytes, size_t alignment_hint) {
  if (UseTransparentHugePages && alignment_hint > (size_t)vm_page_size()) {
    // We don't check the return value: madvise(MADV_HUGEPAGE) may not
    // be supported or the memory may already be backed by huge pages.
    ::madvise(addr, bytes, MADV_HUGEPAGE);
  }
}

void os::pd_free_memory(char *addr, size_t bytes, size_t alignment_hint) {
  // This method works by doing an mmap over an existing mmaping and effectively discarding
  // the existing pages. However it won't work for SHM-based large pages that cannot be
  // uncommitted at all. We don't do anything in this case to avoid creating a segment with
  // small pages on top of the SHM segment. This method always works for small pages, so we
  // allow that in any case.
  if (alignment_hint <= (size_t)os::vm_page_size() || can_commit_large_page_memory()) {
    commit_memory(addr, bytes, alignment_hint, !ExecMem);
  }
}

void os::numa_make_global(char *addr, size_t bytes) {
  Linux::numa_interleave_memory(addr, bytes);
}

// Define for numa_set_bind_policy(int). Setting the argument to 0 will set the
// bind policy to MPOL_PREFERRED for the current thread.
#define USE_MPOL_PREFERRED 0

void os::numa_make_local(char *addr, size_t bytes, int lgrp_hint) {
  // To make NUMA and large pages more robust when both enabled, we need to ease
  // the requirements on where the memory should be allocated. MPOL_BIND is the
  // default policy and it will force memory to be allocated on the specified
  // node. Changing this to MPOL_PREFERRED will prefer to allocate the memory on
  // the specified node, but will not force it. Using this policy will prevent
  // getting SIGBUS when trying to allocate large pages on NUMA nodes with no
  // free large pages.
  Linux::numa_set_bind_policy(USE_MPOL_PREFERRED);
  Linux::numa_tonode_memory(addr, bytes, lgrp_hint);
}

bool os::numa_topology_changed() { return false; }

size_t os::numa_get_groups_num() {
  // Return just the number of nodes in which it's possible to allocate memory
  // (in numa terminology, configured nodes).
  return Linux::numa_num_configured_nodes();
}

int os::numa_get_group_id() {
  int cpu_id = Linux::sched_getcpu();
  if (cpu_id != -1) {
    int lgrp_id = Linux::get_node_by_cpu(cpu_id);
    if (lgrp_id != -1) {
      return lgrp_id;
    }
  }
  return 0;
}

int os::numa_get_group_id_for_address(const void* address) {
  void** pages = const_cast<void**>(&address);
  int id = -1;

  if (os::Linux::numa_move_pages(0, 1, pages, NULL, &id, 0) == -1) {
    return -1;
  }
  if (id < 0) {
    return -1;
  }
  return id;
}

int os::Linux::get_existing_num_nodes() {
  int node;
  int highest_node_number = Linux::numa_max_node();
  int num_nodes = 0;

  // Get the total number of nodes in the system including nodes without memory.
  for (node = 0; node <= highest_node_number; node++) {
    if (is_node_in_existing_nodes(node)) {
      num_nodes++;
    }
  }
  return num_nodes;
}

size_t os::numa_get_leaf_groups(int *ids, size_t size) {
  int highest_node_number = Linux::numa_max_node();
  size_t i = 0;

  // Map all node ids in which it is possible to allocate memory. Also nodes are
  // not always consecutively available, i.e. available from 0 to the highest
  // node number. If the nodes have been bound explicitly using numactl membind,
  // then allocate memory from those nodes only.
  for (int node = 0; node <= highest_node_number; node++) {
    if (Linux::is_node_in_bound_nodes((unsigned int)node)) {
      ids[i++] = node;
    }
  }
  return i;
}

bool os::get_page_info(char *start, page_info* info) {
  return false;
}

char *os::scan_pages(char *start, char* end, page_info* page_expected,
                     page_info* page_found) {
  return end;
}


int os::Linux::sched_getcpu_syscall(void) {
  unsigned int cpu = 0;
  int retval = -1;

#if defined(IA32)
  #ifndef SYS_getcpu
    #define SYS_getcpu 318
  #endif
  retval = syscall(SYS_getcpu, &cpu, NULL, NULL);
#elif defined(AMD64)
// Unfortunately we have to bring all these macros here from vsyscall.h
// to be able to compile on old linuxes.
  #define __NR_vgetcpu 2
  #define VSYSCALL_START (-10UL << 20)
  #define VSYSCALL_SIZE 1024
  #define VSYSCALL_ADDR(vsyscall_nr) (VSYSCALL_START+VSYSCALL_SIZE*(vsyscall_nr))
  typedef long (*vgetcpu_t)(unsigned int *cpu, unsigned int *node, unsigned long *tcache);
  vgetcpu_t vgetcpu = (vgetcpu_t)VSYSCALL_ADDR(__NR_vgetcpu);
  retval = vgetcpu(&cpu, NULL, NULL);
#endif

  return (retval == -1) ? retval : cpu;
}

void os::Linux::sched_getcpu_init() {
  // sched_getcpu() should be in libc.
  set_sched_getcpu(CAST_TO_FN_PTR(sched_getcpu_func_t,
                                  dlsym(RTLD_DEFAULT, "sched_getcpu")));

  // If it's not, try a direct syscall.
  if (sched_getcpu() == -1) {
    set_sched_getcpu(CAST_TO_FN_PTR(sched_getcpu_func_t,
                                    (void*)&sched_getcpu_syscall));
  }

  if (sched_getcpu() == -1) {
    vm_exit_during_initialization("getcpu(2) system call not supported by kernel");
  }
}

// Something to do with the numa-aware allocator needs these symbols
extern "C" JNIEXPORT void numa_warn(int number, char *where, ...) { }
extern "C" JNIEXPORT void numa_error(char *where) { }

// Handle request to load libnuma symbol version 1.1 (API v1). If it fails
// load symbol from base version instead.
void* os::Linux::libnuma_dlsym(void* handle, const char *name) {
  void *f = dlvsym(handle, name, "libnuma_1.1");
  if (f == NULL) {
    f = dlsym(handle, name);
  }
  return f;
}

// Handle request to load libnuma symbol version 1.2 (API v2) only.
// Return NULL if the symbol is not defined in this particular version.
void* os::Linux::libnuma_v2_dlsym(void* handle, const char* name) {
  return dlvsym(handle, name, "libnuma_1.2");
}

bool os::Linux::libnuma_init() {
  if (sched_getcpu() != -1) { // Requires sched_getcpu() support
    void *handle = dlopen("libnuma.so.1", RTLD_LAZY);
    if (handle != NULL) {
      set_numa_node_to_cpus(CAST_TO_FN_PTR(numa_node_to_cpus_func_t,
                                           libnuma_dlsym(handle, "numa_node_to_cpus")));
      set_numa_node_to_cpus_v2(CAST_TO_FN_PTR(numa_node_to_cpus_v2_func_t,
                                              libnuma_v2_dlsym(handle, "numa_node_to_cpus")));
      set_numa_max_node(CAST_TO_FN_PTR(numa_max_node_func_t,
                                       libnuma_dlsym(handle, "numa_max_node")));
      set_numa_num_configured_nodes(CAST_TO_FN_PTR(numa_num_configured_nodes_func_t,
                                                   libnuma_dlsym(handle, "numa_num_configured_nodes")));
      set_numa_available(CAST_TO_FN_PTR(numa_available_func_t,
                                        libnuma_dlsym(handle, "numa_available")));
      set_numa_tonode_memory(CAST_TO_FN_PTR(numa_tonode_memory_func_t,
                                            libnuma_dlsym(handle, "numa_tonode_memory")));
      set_numa_interleave_memory(CAST_TO_FN_PTR(numa_interleave_memory_func_t,
                                                libnuma_dlsym(handle, "numa_interleave_memory")));
      set_numa_interleave_memory_v2(CAST_TO_FN_PTR(numa_interleave_memory_v2_func_t,
                                                libnuma_v2_dlsym(handle, "numa_interleave_memory")));
      set_numa_set_bind_policy(CAST_TO_FN_PTR(numa_set_bind_policy_func_t,
                                              libnuma_dlsym(handle, "numa_set_bind_policy")));
      set_numa_bitmask_isbitset(CAST_TO_FN_PTR(numa_bitmask_isbitset_func_t,
                                               libnuma_dlsym(handle, "numa_bitmask_isbitset")));
      set_numa_distance(CAST_TO_FN_PTR(numa_distance_func_t,
                                       libnuma_dlsym(handle, "numa_distance")));
      set_numa_get_membind(CAST_TO_FN_PTR(numa_get_membind_func_t,
                                          libnuma_v2_dlsym(handle, "numa_get_membind")));
      set_numa_get_interleave_mask(CAST_TO_FN_PTR(numa_get_interleave_mask_func_t,
                                                  libnuma_v2_dlsym(handle, "numa_get_interleave_mask")));
      set_numa_move_pages(CAST_TO_FN_PTR(numa_move_pages_func_t,
                                         libnuma_dlsym(handle, "numa_move_pages")));
      set_numa_set_preferred(CAST_TO_FN_PTR(numa_set_preferred_func_t,
                                            libnuma_dlsym(handle, "numa_set_preferred")));

      if (numa_available() != -1) {
        set_numa_all_nodes((unsigned long*)libnuma_dlsym(handle, "numa_all_nodes"));
        set_numa_all_nodes_ptr((struct bitmask **)libnuma_dlsym(handle, "numa_all_nodes_ptr"));
        set_numa_nodes_ptr((struct bitmask **)libnuma_dlsym(handle, "numa_nodes_ptr"));
        set_numa_interleave_bitmask(_numa_get_interleave_mask());
        set_numa_membind_bitmask(_numa_get_membind());
        // Create an index -> node mapping, since nodes are not always consecutive
        _nindex_to_node = new (ResourceObj::C_HEAP, mtInternal) GrowableArray<int>(0, mtInternal);
        rebuild_nindex_to_node_map();
        // Create a cpu -> node mapping
        _cpu_to_node = new (ResourceObj::C_HEAP, mtInternal) GrowableArray<int>(0, mtInternal);
        rebuild_cpu_to_node_map();
        return true;
      }
    }
  }
  return false;
}

size_t os::Linux::default_guard_size(os::ThreadType thr_type) {
  // Creating guard page is very expensive. Java thread has HotSpot
  // guard pages, only enable glibc guard page for non-Java threads.
  // (Remember: compiler thread is a Java thread, too!)
  return ((thr_type == java_thread || thr_type == compiler_thread) ? 0 : page_size());
}

void os::Linux::rebuild_nindex_to_node_map() {
  int highest_node_number = Linux::numa_max_node();

  nindex_to_node()->clear();
  for (int node = 0; node <= highest_node_number; node++) {
    if (Linux::is_node_in_existing_nodes(node)) {
      nindex_to_node()->append(node);
    }
  }
}

// rebuild_cpu_to_node_map() constructs a table mapping cpud id to node id.
// The table is later used in get_node_by_cpu().
void os::Linux::rebuild_cpu_to_node_map() {
  const size_t NCPUS = 32768; // Since the buffer size computation is very obscure
                              // in libnuma (possible values are starting from 16,
                              // and continuing up with every other power of 2, but less
                              // than the maximum number of CPUs supported by kernel), and
                              // is a subject to change (in libnuma version 2 the requirements
                              // are more reasonable) we'll just hardcode the number they use
                              // in the library.
  const size_t BitsPerCLong = sizeof(long) * CHAR_BIT;

  size_t cpu_num = processor_count();
  size_t cpu_map_size = NCPUS / BitsPerCLong;
  size_t cpu_map_valid_size =
    MIN2((cpu_num + BitsPerCLong - 1) / BitsPerCLong, cpu_map_size);

  cpu_to_node()->clear();
  cpu_to_node()->at_grow(cpu_num - 1);

  size_t node_num = get_existing_num_nodes();

  int distance = 0;
  int closest_distance = INT_MAX;
  int closest_node = 0;
  unsigned long *cpu_map = NEW_C_HEAP_ARRAY(unsigned long, cpu_map_size, mtInternal);
  for (size_t i = 0; i < node_num; i++) {
    // Check if node is configured (not a memory-less node). If it is not, find
    // the closest configured node. Check also if node is bound, i.e. it's allowed
    // to allocate memory from the node. If it's not allowed, map cpus in that node
    // to the closest node from which memory allocation is allowed.
    if (!is_node_in_configured_nodes(nindex_to_node()->at(i)) ||
        !is_node_in_bound_nodes(nindex_to_node()->at(i))) {
      closest_distance = INT_MAX;
      // Check distance from all remaining nodes in the system. Ignore distance
      // from itself, from another non-configured node, and from another non-bound
      // node.
      for (size_t m = 0; m < node_num; m++) {
        if (m != i &&
            is_node_in_configured_nodes(nindex_to_node()->at(m)) &&
            is_node_in_bound_nodes(nindex_to_node()->at(m))) {
          distance = numa_distance(nindex_to_node()->at(i), nindex_to_node()->at(m));
          // If a closest node is found, update. There is always at least one
          // configured and bound node in the system so there is always at least
          // one node close.
          if (distance != 0 && distance < closest_distance) {
            closest_distance = distance;
            closest_node = nindex_to_node()->at(m);
          }
        }
      }
     } else {
       // Current node is already a configured node.
       closest_node = nindex_to_node()->at(i);
     }

    // Get cpus from the original node and map them to the closest node. If node
    // is a configured node (not a memory-less node), then original node and
    // closest node are the same.
    if (numa_node_to_cpus(nindex_to_node()->at(i), cpu_map, cpu_map_size * sizeof(unsigned long)) != -1) {
      for (size_t j = 0; j < cpu_map_valid_size; j++) {
        if (cpu_map[j] != 0) {
          for (size_t k = 0; k < BitsPerCLong; k++) {
            if (cpu_map[j] & (1UL << k)) {
              int cpu_index = j * BitsPerCLong + k;

#ifndef PRODUCT
              if (UseDebuggerErgo1 && cpu_index >= (int)cpu_num) {
                // Some debuggers limit the processor count without
                // intercepting the NUMA APIs. Just fake the values.
                cpu_index = 0;
              }
#endif

              cpu_to_node()->at_put(cpu_index, closest_node);
            }
          }
        }
      }
    }
  }
  FREE_C_HEAP_ARRAY(unsigned long, cpu_map);
}

int os::Linux::numa_node_to_cpus(int node, unsigned long *buffer, int bufferlen) {
  // use the latest version of numa_node_to_cpus if available
  if (_numa_node_to_cpus_v2 != NULL) {

    // libnuma bitmask struct
    struct bitmask {
      unsigned long size; /* number of bits in the map */
      unsigned long *maskp;
    };

    struct bitmask mask;
    mask.maskp = (unsigned long *)buffer;
    mask.size = bufferlen * 8;
    return _numa_node_to_cpus_v2(node, &mask);
  } else if (_numa_node_to_cpus != NULL) {
    return _numa_node_to_cpus(node, buffer, bufferlen);
  }
  return -1;
}

int os::Linux::get_node_by_cpu(int cpu_id) {
  if (cpu_to_node() != NULL && cpu_id >= 0 && cpu_id < cpu_to_node()->length()) {
    return cpu_to_node()->at(cpu_id);
  }
  return -1;
}

GrowableArray<int>* os::Linux::_cpu_to_node;
GrowableArray<int>* os::Linux::_nindex_to_node;
os::Linux::sched_getcpu_func_t os::Linux::_sched_getcpu;
os::Linux::numa_node_to_cpus_func_t os::Linux::_numa_node_to_cpus;
os::Linux::numa_node_to_cpus_v2_func_t os::Linux::_numa_node_to_cpus_v2;
os::Linux::numa_max_node_func_t os::Linux::_numa_max_node;
os::Linux::numa_num_configured_nodes_func_t os::Linux::_numa_num_configured_nodes;
os::Linux::numa_available_func_t os::Linux::_numa_available;
os::Linux::numa_tonode_memory_func_t os::Linux::_numa_tonode_memory;
os::Linux::numa_interleave_memory_func_t os::Linux::_numa_interleave_memory;
os::Linux::numa_interleave_memory_v2_func_t os::Linux::_numa_interleave_memory_v2;
os::Linux::numa_set_bind_policy_func_t os::Linux::_numa_set_bind_policy;
os::Linux::numa_bitmask_isbitset_func_t os::Linux::_numa_bitmask_isbitset;
os::Linux::numa_distance_func_t os::Linux::_numa_distance;
os::Linux::numa_get_membind_func_t os::Linux::_numa_get_membind;
os::Linux::numa_get_interleave_mask_func_t os::Linux::_numa_get_interleave_mask;
os::Linux::numa_move_pages_func_t os::Linux::_numa_move_pages;
os::Linux::numa_set_preferred_func_t os::Linux::_numa_set_preferred;
os::Linux::NumaAllocationPolicy os::Linux::_current_numa_policy;
unsigned long* os::Linux::_numa_all_nodes;
struct bitmask* os::Linux::_numa_all_nodes_ptr;
struct bitmask* os::Linux::_numa_nodes_ptr;
struct bitmask* os::Linux::_numa_interleave_bitmask;
struct bitmask* os::Linux::_numa_membind_bitmask;

bool os::pd_uncommit_memory(char* addr, size_t size) {
  uintptr_t res = (uintptr_t) ::mmap(addr, size, PROT_NONE,
                                     MAP_PRIVATE|MAP_FIXED|MAP_NORESERVE|MAP_ANONYMOUS, -1, 0);
  return res  != (uintptr_t) MAP_FAILED;
}

static address get_stack_commited_bottom(address bottom, size_t size) {
  address nbot = bottom;
  address ntop = bottom + size;

  size_t page_sz = os::vm_page_size();
  unsigned pages = size / page_sz;

  unsigned char vec[1];
  unsigned imin = 1, imax = pages + 1, imid;
  int mincore_return_value = 0;

  assert(imin <= imax, "Unexpected page size");

  while (imin < imax) {
    imid = (imax + imin) / 2;
    nbot = ntop - (imid * page_sz);

    // Use a trick with mincore to check whether the page is mapped or not.
    // mincore sets vec to 1 if page resides in memory and to 0 if page
    // is swapped output but if page we are asking for is unmapped
    // it returns -1,ENOMEM
    mincore_return_value = mincore(nbot, page_sz, vec);

    if (mincore_return_value == -1) {
      // Page is not mapped go up
      // to find first mapped page
      if (errno != EAGAIN) {
        assert(errno == ENOMEM, "Unexpected mincore errno");
        imax = imid;
      }
    } else {
      // Page is mapped go down
      // to find first not mapped page
      imin = imid + 1;
    }
  }

  nbot = nbot + page_sz;

  // Adjust stack bottom one page up if last checked page is not mapped
  if (mincore_return_value == -1) {
    nbot = nbot + page_sz;
  }

  return nbot;
}

bool os::committed_in_range(address start, size_t size, address& committed_start, size_t& committed_size) {
  int mincore_return_value;
  const size_t stripe = 1024;  // query this many pages each time
  unsigned char vec[stripe + 1];
  // set a guard
  vec[stripe] = 'X';

  const size_t page_sz = os::vm_page_size();
  size_t pages = size / page_sz;

  assert(is_aligned(start, page_sz), "Start address must be page aligned");
  assert(is_aligned(size, page_sz), "Size must be page aligned");

  committed_start = NULL;

  int loops = (pages + stripe - 1) / stripe;
  int committed_pages = 0;
  address loop_base = start;
  bool found_range = false;

  for (int index = 0; index < loops && !found_range; index ++) {
    assert(pages > 0, "Nothing to do");
    int pages_to_query = (pages >= stripe) ? stripe : pages;
    pages -= pages_to_query;

    // Get stable read
    while ((mincore_return_value = mincore(loop_base, pages_to_query * page_sz, vec)) == -1 && errno == EAGAIN);

    // During shutdown, some memory goes away without properly notifying NMT,
    // E.g. ConcurrentGCThread/WatcherThread can exit without deleting thread object.
    // Bailout and return as not committed for now.
    if (mincore_return_value == -1 && errno == ENOMEM) {
      return false;
    }

    assert(vec[stripe] == 'X', "overflow guard");
    assert(mincore_return_value == 0, "Range must be valid");
    // Process this stripe
    for (int vecIdx = 0; vecIdx < pages_to_query; vecIdx ++) {
      if ((vec[vecIdx] & 0x01) == 0) { // not committed
        // End of current contiguous region
        if (committed_start != NULL) {
          found_range = true;
          break;
        }
      } else { // committed
        // Start of region
        if (committed_start == NULL) {
          committed_start = loop_base + page_sz * vecIdx;
        }
        committed_pages ++;
      }
    }

    loop_base += pages_to_query * page_sz;
  }

  if (committed_start != NULL) {
    assert(committed_pages > 0, "Must have committed region");
    assert(committed_pages <= int(size / page_sz), "Can not commit more than it has");
    assert(committed_start >= start && committed_start < start + size, "Out of range");
    committed_size = page_sz * committed_pages;
    return true;
  } else {
    assert(committed_pages == 0, "Should not have committed region");
    return false;
  }
}


// Linux uses a growable mapping for the stack, and if the mapping for
// the stack guard pages is not removed when we detach a thread the
// stack cannot grow beyond the pages where the stack guard was
// mapped.  If at some point later in the process the stack expands to
// that point, the Linux kernel cannot expand the stack any further
// because the guard pages are in the way, and a segfault occurs.
//
// However, it's essential not to split the stack region by unmapping
// a region (leaving a hole) that's already part of the stack mapping,
// so if the stack mapping has already grown beyond the guard pages at
// the time we create them, we have to truncate the stack mapping.
// So, we need to know the extent of the stack mapping when
// create_stack_guard_pages() is called.

// We only need this for stacks that are growable: at the time of
// writing thread stacks don't use growable mappings (i.e. those
// creeated with MAP_GROWSDOWN), and aren't marked "[stack]", so this
// only applies to the main thread.

// If the (growable) stack mapping already extends beyond the point
// where we're going to put our guard pages, truncate the mapping at
// that point by munmap()ping it.  This ensures that when we later
// munmap() the guard pages we don't leave a hole in the stack
// mapping. This only affects the main/primordial thread

bool os::pd_create_stack_guard_pages(char* addr, size_t size) {
  if (os::is_primordial_thread()) {
    // As we manually grow stack up to bottom inside create_attached_thread(),
    // it's likely that os::Linux::initial_thread_stack_bottom is mapped and
    // we don't need to do anything special.
    // Check it first, before calling heavy function.
    uintptr_t stack_extent = (uintptr_t) os::Linux::initial_thread_stack_bottom();
    unsigned char vec[1];

    if (mincore((address)stack_extent, os::vm_page_size(), vec) == -1) {
      // Fallback to slow path on all errors, including EAGAIN
      stack_extent = (uintptr_t) get_stack_commited_bottom(
                                                           os::Linux::initial_thread_stack_bottom(),
                                                           (size_t)addr - stack_extent);
    }

    if (stack_extent < (uintptr_t)addr) {
      ::munmap((void*)stack_extent, (uintptr_t)(addr - stack_extent));
    }
  }

  return os::commit_memory(addr, size, !ExecMem);
}

// If this is a growable mapping, remove the guard pages entirely by
// munmap()ping them.  If not, just call uncommit_memory(). This only
// affects the main/primordial thread, but guard against future OS changes.
// It's safe to always unmap guard pages for primordial thread because we
// always place it right after end of the mapped region.

bool os::remove_stack_guard_pages(char* addr, size_t size) {
  uintptr_t stack_extent, stack_base;

  if (os::is_primordial_thread()) {
    return ::munmap(addr, size) == 0;
  }

  return os::uncommit_memory(addr, size);
}

// 'requested_addr' is only treated as a hint, the return value may or
// may not start from the requested address. Unlike Linux mmap(), this
// function returns NULL to indicate failure.
static char* anon_mmap(char* requested_addr, size_t bytes) {
  // MAP_FIXED is intentionally left out, to leave existing mappings intact.
  const int flags = MAP_PRIVATE | MAP_NORESERVE | MAP_ANONYMOUS;

  // Map reserved/uncommitted pages PROT_NONE so we fail early if we
  // touch an uncommitted page. Otherwise, the read/write might
  // succeed if we have enough swap space to back the physical page.
  char* addr = (char*)::mmap(requested_addr, bytes, PROT_NONE, flags, -1, 0);

  return addr == MAP_FAILED ? NULL : addr;
}

// Allocate (using mmap, NO_RESERVE, with small pages) at either a given request address
//   (req_addr != NULL) or with a given alignment.
//  - bytes shall be a multiple of alignment.
//  - req_addr can be NULL. If not NULL, it must be a multiple of alignment.
//  - alignment sets the alignment at which memory shall be allocated.
//     It must be a multiple of allocation granularity.
// Returns address of memory or NULL. If req_addr was not NULL, will only return
//  req_addr or NULL.
static char* anon_mmap_aligned(char* req_addr, size_t bytes, size_t alignment) {
  size_t extra_size = bytes;
  if (req_addr == NULL && alignment > 0) {
    extra_size += alignment;
  }

  char* start = anon_mmap(req_addr, extra_size);
  if (start != NULL) {
    if (req_addr != NULL) {
      if (start != req_addr) {
        ::munmap(start, extra_size);
        start = NULL;
      }
    } else {
      char* const start_aligned = align_up(start, alignment);
      char* const end_aligned = start_aligned + bytes;
      char* const end = start + extra_size;
      if (start_aligned > start) {
        ::munmap(start, start_aligned - start);
      }
      if (end_aligned < end) {
        ::munmap(end_aligned, end - end_aligned);
      }
      start = start_aligned;
    }
  }
  return start;
}

static int anon_munmap(char * addr, size_t size) {
  return ::munmap(addr, size) == 0;
}

char* os::pd_reserve_memory(size_t bytes) {
  return anon_mmap(NULL, bytes);
}

bool os::pd_release_memory(char* addr, size_t size) {
  return anon_munmap(addr, size);
}

#ifdef CAN_SHOW_REGISTERS_ON_ASSERT
extern char* g_assert_poison; // assertion poison page address
#endif

static bool linux_mprotect(char* addr, size_t size, int prot) {
  // Linux wants the mprotect address argument to be page aligned.
  char* bottom = (char*)align_down((intptr_t)addr, os::Linux::page_size());

  // According to SUSv3, mprotect() should only be used with mappings
  // established by mmap(), and mmap() always maps whole pages. Unaligned
  // 'addr' likely indicates problem in the VM (e.g. trying to change
  // protection of malloc'ed or statically allocated memory). Check the
  // caller if you hit this assert.
  assert(addr == bottom, "sanity check");

  size = align_up(pointer_delta(addr, bottom, 1) + size, os::Linux::page_size());
  // Don't log anything if we're executing in the poison page signal handling
  // context. It can lead to reentrant use of other parts of the VM code.
#ifdef CAN_SHOW_REGISTERS_ON_ASSERT
  if (addr != g_assert_poison)
#endif
  Events::log(NULL, "Protecting memory [" INTPTR_FORMAT "," INTPTR_FORMAT "] with protection modes %x", p2i(bottom), p2i(bottom+size), prot);
  return ::mprotect(bottom, size, prot) == 0;
}

// Set protections specified
bool os::protect_memory(char* addr, size_t bytes, ProtType prot,
                        bool is_committed) {
  unsigned int p = 0;
  switch (prot) {
  case MEM_PROT_NONE: p = PROT_NONE; break;
  case MEM_PROT_READ: p = PROT_READ; break;
  case MEM_PROT_RW:   p = PROT_READ|PROT_WRITE; break;
  case MEM_PROT_RWX:  p = PROT_READ|PROT_WRITE|PROT_EXEC; break;
  default:
    ShouldNotReachHere();
  }
  // is_committed is unused.
  return linux_mprotect(addr, bytes, p);
}

bool os::guard_memory(char* addr, size_t size) {
  return linux_mprotect(addr, size, PROT_NONE);
}

bool os::unguard_memory(char* addr, size_t size) {
  return linux_mprotect(addr, size, PROT_READ|PROT_WRITE);
}

bool os::Linux::transparent_huge_pages_sanity_check(bool warn,
                                                    size_t page_size) {
  bool result = false;
  void *p = mmap(NULL, page_size * 2, PROT_READ|PROT_WRITE,
                 MAP_ANONYMOUS|MAP_PRIVATE,
                 -1, 0);
  if (p != MAP_FAILED) {
    void *aligned_p = align_up(p, page_size);

    result = madvise(aligned_p, page_size, MADV_HUGEPAGE) == 0;

    munmap(p, page_size * 2);
  }

  if (warn && !result) {
    warning("TransparentHugePages is not supported by the operating system.");
  }

  return result;
}

bool os::Linux::hugetlbfs_sanity_check(bool warn, size_t page_size) {
  bool result = false;
  void *p = mmap(NULL, page_size, PROT_READ|PROT_WRITE,
                 MAP_ANONYMOUS|MAP_PRIVATE|MAP_HUGETLB,
                 -1, 0);

  if (p != MAP_FAILED) {
    // We don't know if this really is a huge page or not.
    FILE *fp = fopen("/proc/self/maps", "r");
    if (fp) {
      while (!feof(fp)) {
        char chars[257];
        long x = 0;
        if (fgets(chars, sizeof(chars), fp)) {
          if (sscanf(chars, "%lx-%*x", &x) == 1
              && x == (long)p) {
            if (strstr (chars, "hugepage")) {
              result = true;
              break;
            }
          }
        }
      }
      fclose(fp);
    }
    munmap(p, page_size);
  }

  if (warn && !result) {
    warning("HugeTLBFS is not supported by the operating system.");
  }

  return result;
}

// From the coredump_filter documentation:
//
// - (bit 0) anonymous private memory
// - (bit 1) anonymous shared memory
// - (bit 2) file-backed private memory
// - (bit 3) file-backed shared memory
// - (bit 4) ELF header pages in file-backed private memory areas (it is
//           effective only if the bit 2 is cleared)
// - (bit 5) hugetlb private memory
// - (bit 6) hugetlb shared memory
// - (bit 7) dax private memory
// - (bit 8) dax shared memory
//
static void set_coredump_filter(CoredumpFilterBit bit) {
  FILE *f;
  long cdm;

  if ((f = fopen("/proc/self/coredump_filter", "r+")) == NULL) {
    return;
  }

  if (fscanf(f, "%lx", &cdm) != 1) {
    fclose(f);
    return;
  }

  long saved_cdm = cdm;
  rewind(f);
  cdm |= bit;

  if (cdm != saved_cdm) {
    fprintf(f, "%#lx", cdm);
  }

  fclose(f);
}

// Large page support

static size_t _large_page_size = 0;

size_t os::Linux::find_default_large_page_size() {
  if (_default_large_page_size != 0) {
    return _default_large_page_size;
  }
  size_t large_page_size = 0;

  // large_page_size on Linux is used to round up heap size. x86 uses either
  // 2M or 4M page, depending on whether PAE (Physical Address Extensions)
  // mode is enabled. AMD64/EM64T uses 2M page in 64bit mode. IA64 can use
  // page as large as 256M.
  //
  // Here we try to figure out page size by parsing /proc/meminfo and looking
  // for a line with the following format:
  //    Hugepagesize:     2048 kB
  //
  // If we can't determine the value (e.g. /proc is not mounted, or the text
  // format has been changed), we'll use the largest page size supported by
  // the processor.

#ifndef ZERO
  large_page_size =
    AARCH64_ONLY(2 * M)
    AMD64_ONLY(2 * M)
    ARM32_ONLY(2 * M)
    IA32_ONLY(4 * M)
    IA64_ONLY(256 * M)
    PPC_ONLY(4 * M)
    S390_ONLY(1 * M);
#endif // ZERO

  FILE *fp = fopen("/proc/meminfo", "r");
  if (fp) {
    while (!feof(fp)) {
      int x = 0;
      char buf[16];
      if (fscanf(fp, "Hugepagesize: %d", &x) == 1) {
        if (x && fgets(buf, sizeof(buf), fp) && strcmp(buf, " kB\n") == 0) {
          large_page_size = x * K;
          break;
        }
      } else {
        // skip to next line
        for (;;) {
          int ch = fgetc(fp);
          if (ch == EOF || ch == (int)'\n') break;
        }
      }
    }
    fclose(fp);
  }
  return large_page_size;
}

size_t os::Linux::find_large_page_size(size_t large_page_size) {
  if (_default_large_page_size == 0) {
    _default_large_page_size = Linux::find_default_large_page_size();
  }
  // We need to scan /sys/kernel/mm/hugepages
  // to discover the available page sizes
  const char* sys_hugepages = "/sys/kernel/mm/hugepages";

  DIR *dir = opendir(sys_hugepages);
  if (dir == NULL) {
    return _default_large_page_size;
  }

  struct dirent *entry;
  size_t page_size;
  while ((entry = readdir(dir)) != NULL) {
    if (entry->d_type == DT_DIR &&
        sscanf(entry->d_name, "hugepages-%zukB", &page_size) == 1) {
      // The kernel is using kB, hotspot uses bytes
      if (large_page_size == page_size * K) {
        closedir(dir);
        return large_page_size;
      }
    }
  }
  closedir(dir);
  return _default_large_page_size;
}

size_t os::Linux::setup_large_page_size() {
  _default_large_page_size = Linux::find_default_large_page_size();

  if (!FLAG_IS_DEFAULT(LargePageSizeInBytes) && LargePageSizeInBytes != _default_large_page_size ) {
    _large_page_size = find_large_page_size(LargePageSizeInBytes);
    if (_large_page_size == _default_large_page_size) {
      warning("Setting LargePageSizeInBytes=" SIZE_FORMAT " has no effect on this OS. Using the default large page size "
              SIZE_FORMAT "%s.",
              LargePageSizeInBytes,
              byte_size_in_proper_unit(_large_page_size), proper_unit_for_byte_size(_large_page_size));
    }
  } else {
    _large_page_size = _default_large_page_size;
  }

  const size_t default_page_size = (size_t)Linux::page_size();
  if (_large_page_size > default_page_size) {
    _page_sizes[0] = _large_page_size;
    _page_sizes[1] = default_page_size;
    _page_sizes[2] = 0;
  }

  return _large_page_size;
}

size_t os::Linux::default_large_page_size() {
  return _default_large_page_size;
}

bool os::Linux::setup_large_page_type(size_t page_size) {
  if (FLAG_IS_DEFAULT(UseHugeTLBFS) &&
      FLAG_IS_DEFAULT(UseSHM) &&
      FLAG_IS_DEFAULT(UseTransparentHugePages)) {

    // The type of large pages has not been specified by the user.

    // Try UseHugeTLBFS and then UseSHM.
    UseHugeTLBFS = UseSHM = true;

    // Don't try UseTransparentHugePages since there are known
    // performance issues with it turned on. This might change in the future.
    UseTransparentHugePages = false;
  }

  if (UseTransparentHugePages) {
    bool warn_on_failure = !FLAG_IS_DEFAULT(UseTransparentHugePages);
    if (transparent_huge_pages_sanity_check(warn_on_failure, page_size)) {
      UseHugeTLBFS = false;
      UseSHM = false;
      return true;
    }
    UseTransparentHugePages = false;
  }

  if (UseHugeTLBFS) {
    bool warn_on_failure = !FLAG_IS_DEFAULT(UseHugeTLBFS);
    if (hugetlbfs_sanity_check(warn_on_failure, page_size)) {
      UseSHM = false;
      return true;
    }
    UseHugeTLBFS = false;
  }

  return UseSHM;
}

void os::large_page_init() {
  if (!UseLargePages &&
      !UseTransparentHugePages &&
      !UseHugeTLBFS &&
      !UseSHM) {
    // Not using large pages.
    return;
  }

  if (!FLAG_IS_DEFAULT(UseLargePages) && !UseLargePages) {
    // The user explicitly turned off large pages.
    // Ignore the rest of the large pages flags.
    UseTransparentHugePages = false;
    UseHugeTLBFS = false;
    UseSHM = false;
    return;
  }

  size_t large_page_size = Linux::setup_large_page_size();
  UseLargePages          = Linux::setup_large_page_type(large_page_size);

  set_coredump_filter(LARGEPAGES_BIT);
}

#ifndef SHM_HUGETLB
  #define SHM_HUGETLB 04000
#endif

#define shm_warning_format(format, ...)              \
  do {                                               \
    if (UseLargePages &&                             \
        (!FLAG_IS_DEFAULT(UseLargePages) ||          \
         !FLAG_IS_DEFAULT(UseSHM) ||                 \
         !FLAG_IS_DEFAULT(LargePageSizeInBytes))) {  \
      warning(format, __VA_ARGS__);                  \
    }                                                \
  } while (0)

#define shm_warning(str) shm_warning_format("%s", str)

#define shm_warning_with_errno(str)                \
  do {                                             \
    int err = errno;                               \
    shm_warning_format(str " (error = %d)", err);  \
  } while (0)

static char* shmat_with_alignment(int shmid, size_t bytes, size_t alignment) {
  assert(is_aligned(bytes, alignment), "Must be divisible by the alignment");

  if (!is_aligned(alignment, SHMLBA)) {
    assert(false, "Code below assumes that alignment is at least SHMLBA aligned");
    return NULL;
  }

  // To ensure that we get 'alignment' aligned memory from shmat,
  // we pre-reserve aligned virtual memory and then attach to that.

  char* pre_reserved_addr = anon_mmap_aligned(NULL /* req_addr */, bytes, alignment);
  if (pre_reserved_addr == NULL) {
    // Couldn't pre-reserve aligned memory.
    shm_warning("Failed to pre-reserve aligned memory for shmat.");
    return NULL;
  }

  // SHM_REMAP is needed to allow shmat to map over an existing mapping.
  char* addr = (char*)shmat(shmid, pre_reserved_addr, SHM_REMAP);

  if ((intptr_t)addr == -1) {
    int err = errno;
    shm_warning_with_errno("Failed to attach shared memory.");

    assert(err != EACCES, "Unexpected error");
    assert(err != EIDRM,  "Unexpected error");
    assert(err != EINVAL, "Unexpected error");

    // Since we don't know if the kernel unmapped the pre-reserved memory area
    // we can't unmap it, since that would potentially unmap memory that was
    // mapped from other threads.
    return NULL;
  }

  return addr;
}

static char* shmat_at_address(int shmid, char* req_addr) {
  if (!is_aligned(req_addr, SHMLBA)) {
    assert(false, "Requested address needs to be SHMLBA aligned");
    return NULL;
  }

  char* addr = (char*)shmat(shmid, req_addr, 0);

  if ((intptr_t)addr == -1) {
    shm_warning_with_errno("Failed to attach shared memory.");
    return NULL;
  }

  return addr;
}

static char* shmat_large_pages(int shmid, size_t bytes, size_t alignment, char* req_addr) {
  // If a req_addr has been provided, we assume that the caller has already aligned the address.
  if (req_addr != NULL) {
    assert(is_aligned(req_addr, os::large_page_size()), "Must be divisible by the large page size");
    assert(is_aligned(req_addr, alignment), "Must be divisible by given alignment");
    return shmat_at_address(shmid, req_addr);
  }

  // Since shmid has been setup with SHM_HUGETLB, shmat will automatically
  // return large page size aligned memory addresses when req_addr == NULL.
  // However, if the alignment is larger than the large page size, we have
  // to manually ensure that the memory returned is 'alignment' aligned.
  if (alignment > os::large_page_size()) {
    assert(is_aligned(alignment, os::large_page_size()), "Must be divisible by the large page size");
    return shmat_with_alignment(shmid, bytes, alignment);
  } else {
    return shmat_at_address(shmid, NULL);
  }
}

char* os::Linux::reserve_memory_special_shm(size_t bytes, size_t alignment,
                                            char* req_addr, bool exec) {
  // "exec" is passed in but not used.  Creating the shared image for
  // the code cache doesn't have an SHM_X executable permission to check.
  assert(UseLargePages && UseSHM, "only for SHM large pages");
  assert(is_aligned(req_addr, os::large_page_size()), "Unaligned address");
  assert(is_aligned(req_addr, alignment), "Unaligned address");

  if (!is_aligned(bytes, os::large_page_size())) {
    return NULL; // Fallback to small pages.
  }

  // Create a large shared memory region to attach to based on size.
  // Currently, size is the total size of the heap.
  int shmid = shmget(IPC_PRIVATE, bytes, SHM_HUGETLB|IPC_CREAT|SHM_R|SHM_W);
  if (shmid == -1) {
    // Possible reasons for shmget failure:
    // 1. shmmax is too small for Java heap.
    //    > check shmmax value: cat /proc/sys/kernel/shmmax
    //    > increase shmmax value: echo "0xffffffff" > /proc/sys/kernel/shmmax
    // 2. not enough large page memory.
    //    > check available large pages: cat /proc/meminfo
    //    > increase amount of large pages:
    //          echo new_value > /proc/sys/vm/nr_hugepages
    //      Note 1: different Linux may use different name for this property,
    //            e.g. on Redhat AS-3 it is "hugetlb_pool".
    //      Note 2: it's possible there's enough physical memory available but
    //            they are so fragmented after a long run that they can't
    //            coalesce into large pages. Try to reserve large pages when
    //            the system is still "fresh".
    shm_warning_with_errno("Failed to reserve shared memory.");
    return NULL;
  }

  // Attach to the region.
  char* addr = shmat_large_pages(shmid, bytes, alignment, req_addr);

  // Remove shmid. If shmat() is successful, the actual shared memory segment
  // will be deleted when it's detached by shmdt() or when the process
  // terminates. If shmat() is not successful this will remove the shared
  // segment immediately.
  shmctl(shmid, IPC_RMID, NULL);

  return addr;
}

static void warn_on_large_pages_failure(char* req_addr, size_t bytes,
                                        int error) {
  assert(error == ENOMEM, "Only expect to fail if no memory is available");

  bool warn_on_failure = UseLargePages &&
      (!FLAG_IS_DEFAULT(UseLargePages) ||
       !FLAG_IS_DEFAULT(UseHugeTLBFS) ||
       !FLAG_IS_DEFAULT(LargePageSizeInBytes));

  if (warn_on_failure) {
    char msg[128];
    jio_snprintf(msg, sizeof(msg), "Failed to reserve large pages memory req_addr: "
                 PTR_FORMAT " bytes: " SIZE_FORMAT " (errno = %d).", req_addr, bytes, error);
    warning("%s", msg);
  }
}

char* os::Linux::reserve_memory_special_huge_tlbfs_only(size_t bytes,
                                                        char* req_addr,
                                                        bool exec) {
  assert(UseLargePages && UseHugeTLBFS, "only for Huge TLBFS large pages");
  assert(is_aligned(bytes, os::large_page_size()), "Unaligned size");
  assert(is_aligned(req_addr, os::large_page_size()), "Unaligned address");

  int prot = exec ? PROT_READ|PROT_WRITE|PROT_EXEC : PROT_READ|PROT_WRITE;
  int flags = MAP_PRIVATE|MAP_ANONYMOUS|MAP_HUGETLB;

  if (os::large_page_size() != default_large_page_size()) {
    flags |= (exact_log2(os::large_page_size()) << MAP_HUGE_SHIFT);
  }
  char* addr = (char*)::mmap(req_addr, bytes, prot, flags, -1, 0);

  if (addr == MAP_FAILED) {
    warn_on_large_pages_failure(req_addr, bytes, errno);
    return NULL;
  }

  assert(is_aligned(addr, os::large_page_size()), "Must be");

  return addr;
}

// Reserve memory using mmap(MAP_HUGETLB).
//  - bytes shall be a multiple of alignment.
//  - req_addr can be NULL. If not NULL, it must be a multiple of alignment.
//  - alignment sets the alignment at which memory shall be allocated.
//     It must be a multiple of allocation granularity.
// Returns address of memory or NULL. If req_addr was not NULL, will only return
//  req_addr or NULL.
char* os::Linux::reserve_memory_special_huge_tlbfs_mixed(size_t bytes,
                                                         size_t alignment,
                                                         char* req_addr,
                                                         bool exec) {
  size_t large_page_size = os::large_page_size();
  assert(bytes >= large_page_size, "Shouldn't allocate large pages for small sizes");

  assert(is_aligned(req_addr, alignment), "Must be");
  assert(is_aligned(bytes, alignment), "Must be");

  // First reserve - but not commit - the address range in small pages.
  char* const start = anon_mmap_aligned(req_addr, bytes, alignment);

  if (start == NULL) {
    return NULL;
  }

  assert(is_aligned(start, alignment), "Must be");

  char* end = start + bytes;

  // Find the regions of the allocated chunk that can be promoted to large pages.
  char* lp_start = align_up(start, large_page_size);
  char* lp_end   = align_down(end, large_page_size);

  size_t lp_bytes = lp_end - lp_start;

  assert(is_aligned(lp_bytes, large_page_size), "Must be");

  if (lp_bytes == 0) {
    // The mapped region doesn't even span the start and the end of a large page.
    // Fall back to allocate a non-special area.
    ::munmap(start, end - start);
    return NULL;
  }

  int prot = exec ? PROT_READ|PROT_WRITE|PROT_EXEC : PROT_READ|PROT_WRITE;
  int flags = MAP_PRIVATE|MAP_ANONYMOUS|MAP_FIXED;
  void* result;

  // Commit small-paged leading area.
  if (start != lp_start) {
    result = ::mmap(start, lp_start - start, prot, flags, -1, 0);
    if (result == MAP_FAILED) {
      ::munmap(lp_start, end - lp_start);
      return NULL;
    }
  }

  // Commit large-paged area.
  flags |= MAP_HUGETLB;

  if (os::large_page_size() != default_large_page_size()) {
    flags |= (exact_log2(os::large_page_size()) << MAP_HUGE_SHIFT);
  }

  result = ::mmap(lp_start, lp_bytes, prot, flags, -1, 0);
  if (result == MAP_FAILED) {
    warn_on_large_pages_failure(lp_start, lp_bytes, errno);
    // If the mmap above fails, the large pages region will be unmapped and we
    // have regions before and after with small pages. Release these regions.
    //
    // |  mapped  |  unmapped  |  mapped  |
    // ^          ^            ^          ^
    // start      lp_start     lp_end     end
    //
    ::munmap(start, lp_start - start);
    ::munmap(lp_end, end - lp_end);
    return NULL;
  }

  // Commit small-paged trailing area.
  if (lp_end != end) {
    result = ::mmap(lp_end, end - lp_end, prot,
                    MAP_PRIVATE|MAP_ANONYMOUS|MAP_FIXED,
                    -1, 0);
    if (result == MAP_FAILED) {
      ::munmap(start, lp_end - start);
      return NULL;
    }
  }

  return start;
}

char* os::Linux::reserve_memory_special_huge_tlbfs(size_t bytes,
                                                   size_t alignment,
                                                   char* req_addr,
                                                   bool exec) {
  assert(UseLargePages && UseHugeTLBFS, "only for Huge TLBFS large pages");
  assert(is_aligned(req_addr, alignment), "Must be");
  assert(is_aligned(alignment, os::vm_allocation_granularity()), "Must be");
  assert(is_power_of_2(os::large_page_size()), "Must be");
  assert(bytes >= os::large_page_size(), "Shouldn't allocate large pages for small sizes");

  if (is_aligned(bytes, os::large_page_size()) && alignment <= os::large_page_size()) {
    return reserve_memory_special_huge_tlbfs_only(bytes, req_addr, exec);
  } else {
    return reserve_memory_special_huge_tlbfs_mixed(bytes, alignment, req_addr, exec);
  }
}

char* os::pd_reserve_memory_special(size_t bytes, size_t alignment,
                                    char* req_addr, bool exec) {
  assert(UseLargePages, "only for large pages");

  char* addr;
  if (UseSHM) {
    addr = os::Linux::reserve_memory_special_shm(bytes, alignment, req_addr, exec);
  } else {
    assert(UseHugeTLBFS, "must be");
    addr = os::Linux::reserve_memory_special_huge_tlbfs(bytes, alignment, req_addr, exec);
  }

  if (addr != NULL) {
    if (UseNUMAInterleaving) {
      numa_make_global(addr, bytes);
    }
  }

  return addr;
}

bool os::Linux::release_memory_special_shm(char* base, size_t bytes) {
  // detaching the SHM segment will also delete it, see reserve_memory_special_shm()
  return shmdt(base) == 0;
}

bool os::Linux::release_memory_special_huge_tlbfs(char* base, size_t bytes) {
  return pd_release_memory(base, bytes);
}

bool os::pd_release_memory_special(char* base, size_t bytes) {
  assert(UseLargePages, "only for large pages");
  bool res;

  if (UseSHM) {
    res = os::Linux::release_memory_special_shm(base, bytes);
  } else {
    assert(UseHugeTLBFS, "must be");
    res = os::Linux::release_memory_special_huge_tlbfs(base, bytes);
  }
  return res;
}

size_t os::large_page_size() {
  return _large_page_size;
}

// With SysV SHM the entire memory region must be allocated as shared
// memory.
// HugeTLBFS allows application to commit large page memory on demand.
// However, when committing memory with HugeTLBFS fails, the region
// that was supposed to be committed will lose the old reservation
// and allow other threads to steal that memory region. Because of this
// behavior we can't commit HugeTLBFS memory.
bool os::can_commit_large_page_memory() {
  return UseTransparentHugePages;
}

bool os::can_execute_large_page_memory() {
  return UseTransparentHugePages || UseHugeTLBFS;
}

char* os::pd_attempt_map_memory_to_file_at(char* requested_addr, size_t bytes, int file_desc) {
  assert(file_desc >= 0, "file_desc is not valid");
  char* result = pd_attempt_reserve_memory_at(requested_addr, bytes);
  if (result != NULL) {
    if (replace_existing_mapping_with_file_mapping(result, bytes, file_desc) == NULL) {
      vm_exit_during_initialization(err_msg("Error in mapping Java heap at the given filesystem directory"));
    }
  }
  return result;
}

// Reserve memory at an arbitrary address, only if that area is
// available (and not reserved for something else).

char* os::pd_attempt_reserve_memory_at(char* requested_addr, size_t bytes) {
  // Assert only that the size is a multiple of the page size, since
  // that's all that mmap requires, and since that's all we really know
  // about at this low abstraction level.  If we need higher alignment,
  // we can either pass an alignment to this method or verify alignment
  // in one of the methods further up the call chain.  See bug 5044738.
  assert(bytes % os::vm_page_size() == 0, "reserving unexpected size block");

  // Repeatedly allocate blocks until the block is allocated at the
  // right spot.

  // Linux mmap allows caller to pass an address as hint; give it a try first,
  // if kernel honors the hint then we can return immediately.
  char * addr = anon_mmap(requested_addr, bytes);
  if (addr == requested_addr) {
    return requested_addr;
  }

  if (addr != NULL) {
    // mmap() is successful but it fails to reserve at the requested address
    anon_munmap(addr, bytes);
  }

  return NULL;
}

// Sleep forever; naked call to OS-specific sleep; use with CAUTION
void os::infinite_sleep() {
  while (true) {    // sleep forever ...
    ::sleep(100);   // ... 100 seconds at a time
  }
}

// Used to convert frequent JVM_Yield() to nops
bool os::dont_yield() {
  return DontYieldALot;
}

// Linux CFS scheduler (since 2.6.23) does not guarantee sched_yield(2) will
// actually give up the CPU. Since skip buddy (v2.6.28):
//
// * Sets the yielding task as skip buddy for current CPU's run queue.
// * Picks next from run queue, if empty, picks a skip buddy (can be the yielding task).
// * Clears skip buddies for this run queue (yielding task no longer a skip buddy).
//
// An alternative is calling os::naked_short_nanosleep with a small number to avoid
// getting re-scheduled immediately.
//
void os::naked_yield() {
  sched_yield();
}

////////////////////////////////////////////////////////////////////////////////
// thread priority support

// Note: Normal Linux applications are run with SCHED_OTHER policy. SCHED_OTHER
// only supports dynamic priority, static priority must be zero. For real-time
// applications, Linux supports SCHED_RR which allows static priority (1-99).
// However, for large multi-threaded applications, SCHED_RR is not only slower
// than SCHED_OTHER, but also very unstable (my volano tests hang hard 4 out
// of 5 runs - Sep 2005).
//
// The following code actually changes the niceness of kernel-thread/LWP. It
// has an assumption that setpriority() only modifies one kernel-thread/LWP,
// not the entire user process, and user level threads are 1:1 mapped to kernel
// threads. It has always been the case, but could change in the future. For
// this reason, the code should not be used as default (ThreadPriorityPolicy=0).
// It is only used when ThreadPriorityPolicy=1 and may require system level permission
// (e.g., root privilege or CAP_SYS_NICE capability).

int os::java_to_os_priority[CriticalPriority + 1] = {
  19,              // 0 Entry should never be used

   4,              // 1 MinPriority
   3,              // 2
   2,              // 3

   1,              // 4
   0,              // 5 NormPriority
  -1,              // 6

  -2,              // 7
  -3,              // 8
  -4,              // 9 NearMaxPriority

  -5,              // 10 MaxPriority

  -5               // 11 CriticalPriority
};

static int prio_init() {
  if (ThreadPriorityPolicy == 1) {
    if (geteuid() != 0) {
      if (!FLAG_IS_DEFAULT(ThreadPriorityPolicy) && !FLAG_IS_JIMAGE_RESOURCE(ThreadPriorityPolicy)) {
        warning("-XX:ThreadPriorityPolicy=1 may require system level permission, " \
                "e.g., being the root user. If the necessary permission is not " \
                "possessed, changes to priority will be silently ignored.");
      }
    }
  }
  if (UseCriticalJavaThreadPriority) {
    os::java_to_os_priority[MaxPriority] = os::java_to_os_priority[CriticalPriority];
  }
  return 0;
}

OSReturn os::set_native_priority(Thread* thread, int newpri) {
  if (!UseThreadPriorities || ThreadPriorityPolicy == 0) return OS_OK;

  int ret = setpriority(PRIO_PROCESS, thread->osthread()->thread_id(), newpri);
  return (ret == 0) ? OS_OK : OS_ERR;
}

OSReturn os::get_native_priority(const Thread* const thread,
                                 int *priority_ptr) {
  if (!UseThreadPriorities || ThreadPriorityPolicy == 0) {
    *priority_ptr = java_to_os_priority[NormPriority];
    return OS_OK;
  }

  errno = 0;
  *priority_ptr = getpriority(PRIO_PROCESS, thread->osthread()->thread_id());
  return (*priority_ptr != -1 || errno == 0 ? OS_OK : OS_ERR);
}

// This is the fastest way to get thread cpu time on Linux.
// Returns cpu time (user+sys) for any thread, not only for current.
// POSIX compliant clocks are implemented in the kernels 2.6.16+.
// It might work on 2.6.10+ with a special kernel/glibc patch.
// For reference, please, see IEEE Std 1003.1-2004:
//   http://www.unix.org/single_unix_specification

jlong os::Linux::fast_thread_cpu_time(clockid_t clockid) {
  struct timespec tp;
  int rc = os::Posix::clock_gettime(clockid, &tp);
  assert(rc == 0, "clock_gettime is expected to return 0 code");

  return (tp.tv_sec * NANOSECS_PER_SEC) + tp.tv_nsec;
}

extern void report_error(char* file_name, int line_no, char* title,
                         char* format, ...);

// Some linux distributions (notably: Alpine Linux) include the
// grsecurity in the kernel. Of particular interest from a JVM perspective
// is PaX (https://pax.grsecurity.net/), which adds some security features
// related to page attributes. Specifically, the MPROTECT PaX functionality
// (https://pax.grsecurity.net/docs/mprotect.txt) prevents dynamic
// code generation by disallowing a (previously) writable page to be
// marked as executable. This is, of course, exactly what HotSpot does
// for both JIT compiled method, as well as for stubs, adapters, etc.
//
// Instead of crashing "lazily" when trying to make a page executable,
// this code probes for the presence of PaX and reports the failure
// eagerly.
static void check_pax(void) {
  // Zero doesn't generate code dynamically, so no need to perform the PaX check
#ifndef ZERO
  size_t size = os::Linux::page_size();

  void* p = ::mmap(NULL, size, PROT_WRITE, MAP_PRIVATE|MAP_ANONYMOUS, -1, 0);
  if (p == MAP_FAILED) {
    log_debug(os)("os_linux.cpp: check_pax: mmap failed (%s)" , os::strerror(errno));
    vm_exit_out_of_memory(size, OOM_MMAP_ERROR, "failed to allocate memory for PaX check.");
  }

  int res = ::mprotect(p, size, PROT_WRITE|PROT_EXEC);
  if (res == -1) {
    log_debug(os)("os_linux.cpp: check_pax: mprotect failed (%s)" , os::strerror(errno));
    vm_exit_during_initialization(
      "Failed to mark memory page as executable - check if grsecurity/PaX is enabled");
  }

  ::munmap(p, size);
#endif
}

<<<<<<< HEAD
typedef int (*os_sigaction_t)(int, const struct sigaction *, struct sigaction *);

static os_sigaction_t os_sigaction = NULL;

void os::Linux::check_signal_handler(int sig) {
  char buf[O_BUFLEN];
  address jvmHandler = NULL;


  struct sigaction act;
  if (os_sigaction == NULL) {
    // only trust the default sigaction, in case it has been interposed
    os_sigaction = (os_sigaction_t)dlsym(RTLD_DEFAULT, "sigaction");
    if (os_sigaction == NULL) return;
  }

  os_sigaction(sig, (struct sigaction*)NULL, &act);


  act.sa_flags &= SIGNIFICANT_SIGNAL_MASK;

  address thisHandler = (act.sa_flags & SA_SIGINFO)
    ? CAST_FROM_FN_PTR(address, act.sa_sigaction)
    : CAST_FROM_FN_PTR(address, act.sa_handler);


  switch (sig) {
  case SIGSEGV:
  case SIGBUS:
  case SIGFPE:
  case SIGPIPE:
  case SIGILL:
  case SIGXFSZ:
    jvmHandler = CAST_FROM_FN_PTR(address, (sa_sigaction_t)signalHandler);
    break;

  case SHUTDOWN1_SIGNAL:
  case SHUTDOWN2_SIGNAL:
  case SHUTDOWN3_SIGNAL:
  case BREAK_SIGNAL:
    jvmHandler = (address)user_handler();
    break;

  default:
    if (sig == SR_signum) {
      jvmHandler = CAST_FROM_FN_PTR(address, (sa_sigaction_t)SR_handler);
    } else {
      return;
    }
    break;
  }

  if (thisHandler != jvmHandler) {
    tty->print("Warning: %s handler ", exception_name(sig, buf, O_BUFLEN));
    tty->print("expected:%s", get_signal_handler_name(jvmHandler, buf, O_BUFLEN));
    tty->print_cr("  found:%s", get_signal_handler_name(thisHandler, buf, O_BUFLEN));
    // No need to check this sig any longer
    sigaddset(&check_signal_done, sig);
    // Running under non-interactive shell, SHUTDOWN2_SIGNAL will be reassigned SIG_IGN
    if (sig == SHUTDOWN2_SIGNAL && !isatty(fileno(stdin))) {
      tty->print_cr("Running in non-interactive shell, %s handler is replaced by shell",
                    exception_name(sig, buf, O_BUFLEN));
    }
  } else if(os::Linux::get_our_sigflags(sig) != 0 && (int)act.sa_flags != os::Linux::get_our_sigflags(sig)) {
    tty->print("Warning: %s handler flags ", exception_name(sig, buf, O_BUFLEN));
    tty->print("expected:");
    os::Posix::print_sa_flags(tty, os::Linux::get_our_sigflags(sig));
    tty->cr();
    tty->print("  found:");
    os::Posix::print_sa_flags(tty, act.sa_flags);
    tty->cr();
    // No need to check this sig any longer
    sigaddset(&check_signal_done, sig);
  }

  // Dump all the signal
  if (sigismember(&check_signal_done, sig)) {
    print_signal_handlers(tty, buf, O_BUFLEN);
  }
}

extern void report_error(char* file_name, int line_no, char* title,
                         char* format, ...);

// Some linux distributions (notably: Alpine Linux) include the
// grsecurity in the kernel. Of particular interest from a JVM perspective
// is PaX (https://pax.grsecurity.net/), which adds some security features
// related to page attributes. Specifically, the MPROTECT PaX functionality
// (https://pax.grsecurity.net/docs/mprotect.txt) prevents dynamic
// code generation by disallowing a (previously) writable page to be
// marked as executable. This is, of course, exactly what HotSpot does
// for both JIT compiled method, as well as for stubs, adapters, etc.
//
// Instead of crashing "lazily" when trying to make a page executable,
// this code probes for the presence of PaX and reports the failure
// eagerly.
static void check_pax(void) {
  // Zero doesn't generate code dynamically, so no need to perform the PaX check
#ifndef ZERO
  size_t size = os::Linux::page_size();

  void* p = ::mmap(NULL, size, PROT_WRITE, MAP_PRIVATE|MAP_ANONYMOUS, -1, 0);
  if (p == MAP_FAILED) {
    log_debug(os)("os_linux.cpp: check_pax: mmap failed (%s)" , os::strerror(errno));
    vm_exit_out_of_memory(size, OOM_MMAP_ERROR, "failed to allocate memory for PaX check.");
  }

  int res = ::mprotect(p, size, PROT_WRITE|PROT_EXEC);
  if (res == -1) {
    log_debug(os)("os_linux.cpp: check_pax: mprotect failed (%s)" , os::strerror(errno));
    vm_exit_during_initialization(
      "Failed to mark memory page as executable - check if grsecurity/PaX is enabled");
  }

  ::munmap(p, size);
#endif
}

=======
>>>>>>> a0ade220
// this is called _before_ most of the global arguments have been parsed
void os::init(void) {
  char dummy;   // used to get a guess on initial stack address

  clock_tics_per_sec = sysconf(_SC_CLK_TCK);

  init_random(1234567);

  Linux::set_page_size(sysconf(_SC_PAGESIZE));
  if (Linux::page_size() == -1) {
    fatal("os_linux.cpp: os::init: sysconf failed (%s)",
          os::strerror(errno));
  }
  init_page_sizes((size_t) Linux::page_size());

  Linux::initialize_system_info();

  os::Linux::CPUPerfTicks pticks;
  bool res = os::Linux::get_tick_information(&pticks, -1);

  if (res && pticks.has_steal_ticks) {
    has_initial_tick_info = true;
    initial_total_ticks = pticks.total;
    initial_steal_ticks = pticks.steal;
  }

  // _main_thread points to the thread that created/loaded the JVM.
  Linux::_main_thread = pthread_self();

  // retrieve entry point for pthread_setname_np
  Linux::_pthread_setname_np =
    (int(*)(pthread_t, const char*))dlsym(RTLD_DEFAULT, "pthread_setname_np");

  check_pax();

  os::Posix::init();

  initial_time_count = javaTimeNanos();

  // Always warn if no monotonic clock available
  if (!os::Posix::supports_monotonic_clock()) {
    warning("No monotonic clock was available - timed services may "    \
            "be adversely affected if the time-of-day clock changes");
  }
}

// To install functions for atexit system call
extern "C" {
  static void perfMemory_exit_helper() {
    perfMemory_exit();
  }
}

void os::pd_init_container_support() {
  OSContainer::init();
}

void os::Linux::numa_init() {

  // Java can be invoked as
  // 1. Without numactl and heap will be allocated/configured on all nodes as
  //    per the system policy.
  // 2. With numactl --interleave:
  //      Use numa_get_interleave_mask(v2) API to get nodes bitmask. The same
  //      API for membind case bitmask is reset.
  //      Interleave is only hint and Kernel can fallback to other nodes if
  //      no memory is available on the target nodes.
  // 3. With numactl --membind:
  //      Use numa_get_membind(v2) API to get nodes bitmask. The same API for
  //      interleave case returns bitmask of all nodes.
  // numa_all_nodes_ptr holds bitmask of all nodes.
  // numa_get_interleave_mask(v2) and numa_get_membind(v2) APIs returns correct
  // bitmask when externally configured to run on all or fewer nodes.

  if (!Linux::libnuma_init()) {
    FLAG_SET_ERGO(UseNUMA, false);
    FLAG_SET_ERGO(UseNUMAInterleaving, false); // Also depends on libnuma.
  } else {
    if ((Linux::numa_max_node() < 1) || Linux::is_bound_to_single_node()) {
      // If there's only one node (they start from 0) or if the process
      // is bound explicitly to a single node using membind, disable NUMA
      UseNUMA = false;
    } else {
      LogTarget(Info,os) log;
      LogStream ls(log);

      Linux::set_configured_numa_policy(Linux::identify_numa_policy());

      struct bitmask* bmp = Linux::_numa_membind_bitmask;
      const char* numa_mode = "membind";

      if (Linux::is_running_in_interleave_mode()) {
        bmp = Linux::_numa_interleave_bitmask;
        numa_mode = "interleave";
      }

      ls.print("UseNUMA is enabled and invoked in '%s' mode."
               " Heap will be configured using NUMA memory nodes:", numa_mode);

      for (int node = 0; node <= Linux::numa_max_node(); node++) {
        if (Linux::_numa_bitmask_isbitset(bmp, node)) {
          ls.print(" %d", node);
        }
      }
    }
  }

  // When NUMA requested, not-NUMA-aware allocations default to interleaving.
  if (UseNUMA && !UseNUMAInterleaving) {
    FLAG_SET_ERGO_IF_DEFAULT(UseNUMAInterleaving, true);
  }

  if (UseParallelGC && UseNUMA && UseLargePages && !can_commit_large_page_memory()) {
    // With SHM and HugeTLBFS large pages we cannot uncommit a page, so there's no way
    // we can make the adaptive lgrp chunk resizing work. If the user specified both
    // UseNUMA and UseLargePages (or UseSHM/UseHugeTLBFS) on the command line - warn
    // and disable adaptive resizing.
    if (UseAdaptiveSizePolicy || UseAdaptiveNUMAChunkSizing) {
      warning("UseNUMA is not fully compatible with SHM/HugeTLBFS large pages, "
              "disabling adaptive resizing (-XX:-UseAdaptiveSizePolicy -XX:-UseAdaptiveNUMAChunkSizing)");
      UseAdaptiveSizePolicy = false;
      UseAdaptiveNUMAChunkSizing = false;
    }
  }
}

// this is called _after_ the global arguments have been parsed
jint os::init_2(void) {

  // This could be set after os::Posix::init() but all platforms
  // have to set it the same so we have to mirror Solaris.
  DEBUG_ONLY(os::set_mutex_init_done();)

  os::Posix::init_2();

  Linux::fast_thread_clock_init();

  // initialize suspend/resume support - must do this before signal_sets_init()
  if (PosixSignals::SR_initialize() != 0) {
    perror("SR_initialize failed");
    return JNI_ERR;
  }

  PosixSignals::signal_sets_init();
  PosixSignals::install_signal_handlers();
  // Initialize data for jdk.internal.misc.Signal
  if (!ReduceSignalUsage) {
    PosixSignals::jdk_misc_signal_init();
  }

  if (AdjustStackSizeForTLS) {
    get_minstack_init();
  }

  // Check and sets minimum stack sizes against command line options
  if (Posix::set_minimum_stack_sizes() == JNI_ERR) {
    return JNI_ERR;
  }

#if defined(IA32)
  // Need to ensure we've determined the process's initial stack to
  // perform the workaround
  Linux::capture_initial_stack(JavaThread::stack_size_at_create());
  workaround_expand_exec_shield_cs_limit();
#else
  suppress_primordial_thread_resolution = Arguments::created_by_java_launcher();
  if (!suppress_primordial_thread_resolution) {
    Linux::capture_initial_stack(JavaThread::stack_size_at_create());
  }
#endif

  Linux::libpthread_init();
  Linux::sched_getcpu_init();
  log_info(os)("HotSpot is running with %s, %s",
               Linux::libc_version(), Linux::libpthread_version());

  if (UseNUMA || UseNUMAInterleaving) {
    Linux::numa_init();
  }

  if (MaxFDLimit) {
    // set the number of file descriptors to max. print out error
    // if getrlimit/setrlimit fails but continue regardless.
    struct rlimit nbr_files;
    int status = getrlimit(RLIMIT_NOFILE, &nbr_files);
    if (status != 0) {
      log_info(os)("os::init_2 getrlimit failed: %s", os::strerror(errno));
    } else {
      nbr_files.rlim_cur = nbr_files.rlim_max;
      status = setrlimit(RLIMIT_NOFILE, &nbr_files);
      if (status != 0) {
        log_info(os)("os::init_2 setrlimit failed: %s", os::strerror(errno));
      }
    }
  }

  // at-exit methods are called in the reverse order of their registration.
  // atexit functions are called on return from main or as a result of a
  // call to exit(3C). There can be only 32 of these functions registered
  // and atexit() does not set errno.

  if (PerfAllowAtExitRegistration) {
    // only register atexit functions if PerfAllowAtExitRegistration is set.
    // atexit functions can be delayed until process exit time, which
    // can be problematic for embedded VM situations. Embedded VMs should
    // call DestroyJavaVM() to assure that VM resources are released.

    // note: perfMemory_exit_helper atexit function may be removed in
    // the future if the appropriate cleanup code can be added to the
    // VM_Exit VMOperation's doit method.
    if (atexit(perfMemory_exit_helper) != 0) {
      warning("os::init_2 atexit(perfMemory_exit_helper) failed");
    }
  }

  // initialize thread priority policy
  prio_init();

  if (!FLAG_IS_DEFAULT(AllocateHeapAt) || !FLAG_IS_DEFAULT(AllocateOldGenAt)) {
    set_coredump_filter(DAX_SHARED_BIT);
  }

  if (DumpPrivateMappingsInCore) {
    set_coredump_filter(FILE_BACKED_PVT_BIT);
  }

  if (DumpSharedMappingsInCore) {
    set_coredump_filter(FILE_BACKED_SHARED_BIT);
  }

  if (DumpPerfMapAtExit && FLAG_IS_DEFAULT(UseCodeCacheFlushing)) {
    // Disable code cache flushing to ensure the map file written at
    // exit contains all nmethods generated during execution.
    FLAG_SET_DEFAULT(UseCodeCacheFlushing, false);
  }

  return JNI_OK;
}

// older glibc versions don't have this macro (which expands to
// an optimized bit-counting function) so we have to roll our own
#ifndef CPU_COUNT

static int _cpu_count(const cpu_set_t* cpus) {
  int count = 0;
  // only look up to the number of configured processors
  for (int i = 0; i < os::processor_count(); i++) {
    if (CPU_ISSET(i, cpus)) {
      count++;
    }
  }
  return count;
}

#define CPU_COUNT(cpus) _cpu_count(cpus)

#endif // CPU_COUNT

// Get the current number of available processors for this process.
// This value can change at any time during a process's lifetime.
// sched_getaffinity gives an accurate answer as it accounts for cpusets.
// If it appears there may be more than 1024 processors then we do a
// dynamic check - see 6515172 for details.
// If anything goes wrong we fallback to returning the number of online
// processors - which can be greater than the number available to the process.
int os::Linux::active_processor_count() {
  cpu_set_t cpus;  // can represent at most 1024 (CPU_SETSIZE) processors
  cpu_set_t* cpus_p = &cpus;
  int cpus_size = sizeof(cpu_set_t);

  int configured_cpus = os::processor_count();  // upper bound on available cpus
  int cpu_count = 0;

// old build platforms may not support dynamic cpu sets
#ifdef CPU_ALLOC

  // To enable easy testing of the dynamic path on different platforms we
  // introduce a diagnostic flag: UseCpuAllocPath
  if (configured_cpus >= CPU_SETSIZE || UseCpuAllocPath) {
    // kernel may use a mask bigger than cpu_set_t
    log_trace(os)("active_processor_count: using dynamic path %s"
                  "- configured processors: %d",
                  UseCpuAllocPath ? "(forced) " : "",
                  configured_cpus);
    cpus_p = CPU_ALLOC(configured_cpus);
    if (cpus_p != NULL) {
      cpus_size = CPU_ALLOC_SIZE(configured_cpus);
      // zero it just to be safe
      CPU_ZERO_S(cpus_size, cpus_p);
    }
    else {
       // failed to allocate so fallback to online cpus
       int online_cpus = ::sysconf(_SC_NPROCESSORS_ONLN);
       log_trace(os)("active_processor_count: "
                     "CPU_ALLOC failed (%s) - using "
                     "online processor count: %d",
                     os::strerror(errno), online_cpus);
       return online_cpus;
    }
  }
  else {
    log_trace(os)("active_processor_count: using static path - configured processors: %d",
                  configured_cpus);
  }
#else // CPU_ALLOC
// these stubs won't be executed
#define CPU_COUNT_S(size, cpus) -1
#define CPU_FREE(cpus)

  log_trace(os)("active_processor_count: only static path available - configured processors: %d",
                configured_cpus);
#endif // CPU_ALLOC

  // pid 0 means the current thread - which we have to assume represents the process
  if (sched_getaffinity(0, cpus_size, cpus_p) == 0) {
    if (cpus_p != &cpus) { // can only be true when CPU_ALLOC used
      cpu_count = CPU_COUNT_S(cpus_size, cpus_p);
    }
    else {
      cpu_count = CPU_COUNT(cpus_p);
    }
    log_trace(os)("active_processor_count: sched_getaffinity processor count: %d", cpu_count);
  }
  else {
    cpu_count = ::sysconf(_SC_NPROCESSORS_ONLN);
    warning("sched_getaffinity failed (%s)- using online processor count (%d) "
            "which may exceed available processors", os::strerror(errno), cpu_count);
  }

  if (cpus_p != &cpus) { // can only be true when CPU_ALLOC used
    CPU_FREE(cpus_p);
  }

  assert(cpu_count > 0 && cpu_count <= os::processor_count(), "sanity check");
  return cpu_count;
}

// Determine the active processor count from one of
// three different sources:
//
// 1. User option -XX:ActiveProcessorCount
// 2. kernel os calls (sched_getaffinity or sysconf(_SC_NPROCESSORS_ONLN)
// 3. extracted from cgroup cpu subsystem (shares and quotas)
//
// Option 1, if specified, will always override.
// If the cgroup subsystem is active and configured, we
// will return the min of the cgroup and option 2 results.
// This is required since tools, such as numactl, that
// alter cpu affinity do not update cgroup subsystem
// cpuset configuration files.
int os::active_processor_count() {
  // User has overridden the number of active processors
  if (ActiveProcessorCount > 0) {
    log_trace(os)("active_processor_count: "
                  "active processor count set by user : %d",
                  ActiveProcessorCount);
    return ActiveProcessorCount;
  }

  int active_cpus;
  if (OSContainer::is_containerized()) {
    active_cpus = OSContainer::active_processor_count();
    log_trace(os)("active_processor_count: determined by OSContainer: %d",
                   active_cpus);
  } else {
    active_cpus = os::Linux::active_processor_count();
  }

  return active_cpus;
}

uint os::processor_id() {
  const int id = Linux::sched_getcpu();

#ifndef PRODUCT
  if (UseDebuggerErgo1 && id >= _processor_count) {
    // Some debuggers limit the processor count without limiting
    // the returned processor ids. Fake the processor id.
    return 0;
  }
#endif

  assert(id >= 0 && id < _processor_count, "Invalid processor id [%d]", id);
  return (uint)id;
}

void os::set_native_thread_name(const char *name) {
  if (Linux::_pthread_setname_np) {
    char buf [16]; // according to glibc manpage, 16 chars incl. '/0'
    snprintf(buf, sizeof(buf), "%s", name);
    buf[sizeof(buf) - 1] = '\0';
    const int rc = Linux::_pthread_setname_np(pthread_self(), buf);
    // ERANGE should not happen; all other errors should just be ignored.
    assert(rc != ERANGE, "pthread_setname_np failed");
  }
}

bool os::bind_to_processor(uint processor_id) {
  // Not yet implemented.
  return false;
}

///

void os::SuspendedThreadTask::internal_do_task() {
  if (PosixSignals::do_suspend(_thread->osthread())) {
    SuspendedThreadTaskContext context(_thread, _thread->osthread()->ucontext());
    do_task(context);
    PosixSignals::do_resume(_thread->osthread());
  }
}

////////////////////////////////////////////////////////////////////////////////
// debug support

bool os::find(address addr, outputStream* st) {
  Dl_info dlinfo;
  memset(&dlinfo, 0, sizeof(dlinfo));
  if (dladdr(addr, &dlinfo) != 0) {
    st->print(PTR_FORMAT ": ", p2i(addr));
    if (dlinfo.dli_sname != NULL && dlinfo.dli_saddr != NULL) {
      st->print("%s+" PTR_FORMAT, dlinfo.dli_sname,
                p2i(addr) - p2i(dlinfo.dli_saddr));
    } else if (dlinfo.dli_fbase != NULL) {
      st->print("<offset " PTR_FORMAT ">", p2i(addr) - p2i(dlinfo.dli_fbase));
    } else {
      st->print("<absolute address>");
    }
    if (dlinfo.dli_fname != NULL) {
      st->print(" in %s", dlinfo.dli_fname);
    }
    if (dlinfo.dli_fbase != NULL) {
      st->print(" at " PTR_FORMAT, p2i(dlinfo.dli_fbase));
    }
    st->cr();

    if (Verbose) {
      // decode some bytes around the PC
      address begin = clamp_address_in_page(addr-40, addr, os::vm_page_size());
      address end   = clamp_address_in_page(addr+40, addr, os::vm_page_size());
      address       lowest = (address) dlinfo.dli_sname;
      if (!lowest)  lowest = (address) dlinfo.dli_fbase;
      if (begin < lowest)  begin = lowest;
      Dl_info dlinfo2;
      if (dladdr(end, &dlinfo2) != 0 && dlinfo2.dli_saddr != dlinfo.dli_saddr
          && end > dlinfo2.dli_saddr && dlinfo2.dli_saddr > begin) {
        end = (address) dlinfo2.dli_saddr;
      }
      Disassembler::decode(begin, end, st);
    }
    return true;
  }
  return false;
}

////////////////////////////////////////////////////////////////////////////////
// misc

// This does not do anything on Linux. This is basically a hook for being
// able to use structured exception handling (thread-local exception filters)
// on, e.g., Win32.
void
os::os_exception_wrapper(java_call_t f, JavaValue* value, const methodHandle& method,
                         JavaCallArguments* args, Thread* thread) {
  f(value, method, args, thread);
}

void os::print_statistics() {
}

bool os::message_box(const char* title, const char* message) {
  int i;
  fdStream err(defaultStream::error_fd());
  for (i = 0; i < 78; i++) err.print_raw("=");
  err.cr();
  err.print_raw_cr(title);
  for (i = 0; i < 78; i++) err.print_raw("-");
  err.cr();
  err.print_raw_cr(message);
  for (i = 0; i < 78; i++) err.print_raw("=");
  err.cr();

  char buf[16];
  // Prevent process from exiting upon "read error" without consuming all CPU
  while (::read(0, buf, sizeof(buf)) <= 0) { ::sleep(100); }

  return buf[0] == 'y' || buf[0] == 'Y';
}

// Is a (classpath) directory empty?
bool os::dir_is_empty(const char* path) {
  DIR *dir = NULL;
  struct dirent *ptr;

  dir = opendir(path);
  if (dir == NULL) return true;

  // Scan the directory
  bool result = true;
  while (result && (ptr = readdir(dir)) != NULL) {
    if (strcmp(ptr->d_name, ".") != 0 && strcmp(ptr->d_name, "..") != 0) {
      result = false;
    }
  }
  closedir(dir);
  return result;
}

// This code originates from JDK's sysOpen and open64_w
// from src/solaris/hpi/src/system_md.c

int os::open(const char *path, int oflag, int mode) {
  if (strlen(path) > MAX_PATH - 1) {
    errno = ENAMETOOLONG;
    return -1;
  }

  // All file descriptors that are opened in the Java process and not
  // specifically destined for a subprocess should have the close-on-exec
  // flag set.  If we don't set it, then careless 3rd party native code
  // might fork and exec without closing all appropriate file descriptors
  // (e.g. as we do in closeDescriptors in UNIXProcess.c), and this in
  // turn might:
  //
  // - cause end-of-file to fail to be detected on some file
  //   descriptors, resulting in mysterious hangs, or
  //
  // - might cause an fopen in the subprocess to fail on a system
  //   suffering from bug 1085341.
  //
  // (Yes, the default setting of the close-on-exec flag is a Unix
  // design flaw)
  //
  // See:
  // 1085341: 32-bit stdio routines should support file descriptors >255
  // 4843136: (process) pipe file descriptor from Runtime.exec not being closed
  // 6339493: (process) Runtime.exec does not close all file descriptors on Solaris 9
  //
  // Modern Linux kernels (after 2.6.23 2007) support O_CLOEXEC with open().
  // O_CLOEXEC is preferable to using FD_CLOEXEC on an open file descriptor
  // because it saves a system call and removes a small window where the flag
  // is unset.  On ancient Linux kernels the O_CLOEXEC flag will be ignored
  // and we fall back to using FD_CLOEXEC (see below).
#ifdef O_CLOEXEC
  oflag |= O_CLOEXEC;
#endif

  int fd = ::open64(path, oflag, mode);
  if (fd == -1) return -1;

  //If the open succeeded, the file might still be a directory
  {
    struct stat64 buf64;
    int ret = ::fstat64(fd, &buf64);
    int st_mode = buf64.st_mode;

    if (ret != -1) {
      if ((st_mode & S_IFMT) == S_IFDIR) {
        errno = EISDIR;
        ::close(fd);
        return -1;
      }
    } else {
      ::close(fd);
      return -1;
    }
  }

#ifdef FD_CLOEXEC
  // Validate that the use of the O_CLOEXEC flag on open above worked.
  // With recent kernels, we will perform this check exactly once.
  static sig_atomic_t O_CLOEXEC_is_known_to_work = 0;
  if (!O_CLOEXEC_is_known_to_work) {
    int flags = ::fcntl(fd, F_GETFD);
    if (flags != -1) {
      if ((flags & FD_CLOEXEC) != 0)
        O_CLOEXEC_is_known_to_work = 1;
      else
        ::fcntl(fd, F_SETFD, flags | FD_CLOEXEC);
    }
  }
#endif

  return fd;
}


// create binary file, rewriting existing file if required
int os::create_binary_file(const char* path, bool rewrite_existing) {
  int oflags = O_WRONLY | O_CREAT;
  if (!rewrite_existing) {
    oflags |= O_EXCL;
  }
  return ::open64(path, oflags, S_IREAD | S_IWRITE);
}

// return current position of file pointer
jlong os::current_file_offset(int fd) {
  return (jlong)::lseek64(fd, (off64_t)0, SEEK_CUR);
}

// move file pointer to the specified offset
jlong os::seek_to_file_offset(int fd, jlong offset) {
  return (jlong)::lseek64(fd, (off64_t)offset, SEEK_SET);
}

// This code originates from JDK's sysAvailable
// from src/solaris/hpi/src/native_threads/src/sys_api_td.c

int os::available(int fd, jlong *bytes) {
  jlong cur, end;
  int mode;
  struct stat64 buf64;

  if (::fstat64(fd, &buf64) >= 0) {
    mode = buf64.st_mode;
    if (S_ISCHR(mode) || S_ISFIFO(mode) || S_ISSOCK(mode)) {
      int n;
      if (::ioctl(fd, FIONREAD, &n) >= 0) {
        *bytes = n;
        return 1;
      }
    }
  }
  if ((cur = ::lseek64(fd, 0L, SEEK_CUR)) == -1) {
    return 0;
  } else if ((end = ::lseek64(fd, 0L, SEEK_END)) == -1) {
    return 0;
  } else if (::lseek64(fd, cur, SEEK_SET) == -1) {
    return 0;
  }
  *bytes = end - cur;
  return 1;
}

// Map a block of memory.
char* os::pd_map_memory(int fd, const char* file_name, size_t file_offset,
                        char *addr, size_t bytes, bool read_only,
                        bool allow_exec) {
  int prot;
  int flags = MAP_PRIVATE;

  if (read_only) {
    prot = PROT_READ;
  } else {
    prot = PROT_READ | PROT_WRITE;
  }

  if (allow_exec) {
    prot |= PROT_EXEC;
  }

  if (addr != NULL) {
    flags |= MAP_FIXED;
  }

  char* mapped_address = (char*)mmap(addr, (size_t)bytes, prot, flags,
                                     fd, file_offset);
  if (mapped_address == MAP_FAILED) {
    return NULL;
  }
  return mapped_address;
}


// Remap a block of memory.
char* os::pd_remap_memory(int fd, const char* file_name, size_t file_offset,
                          char *addr, size_t bytes, bool read_only,
                          bool allow_exec) {
  // same as map_memory() on this OS
  return os::map_memory(fd, file_name, file_offset, addr, bytes, read_only,
                        allow_exec);
}


// Unmap a block of memory.
bool os::pd_unmap_memory(char* addr, size_t bytes) {
  return munmap(addr, bytes) == 0;
}

static jlong slow_thread_cpu_time(Thread *thread, bool user_sys_cpu_time);

static jlong fast_cpu_time(Thread *thread) {
    clockid_t clockid;
    int rc = os::Linux::pthread_getcpuclockid(thread->osthread()->pthread_id(),
                                              &clockid);
    if (rc == 0) {
      return os::Linux::fast_thread_cpu_time(clockid);
    } else {
      // It's possible to encounter a terminated native thread that failed
      // to detach itself from the VM - which should result in ESRCH.
      assert_status(rc == ESRCH, rc, "pthread_getcpuclockid failed");
      return -1;
    }
}

// current_thread_cpu_time(bool) and thread_cpu_time(Thread*, bool)
// are used by JVM M&M and JVMTI to get user+sys or user CPU time
// of a thread.
//
// current_thread_cpu_time() and thread_cpu_time(Thread*) returns
// the fast estimate available on the platform.

jlong os::current_thread_cpu_time() {
  if (os::Linux::supports_fast_thread_cpu_time()) {
    return os::Linux::fast_thread_cpu_time(CLOCK_THREAD_CPUTIME_ID);
  } else {
    // return user + sys since the cost is the same
    return slow_thread_cpu_time(Thread::current(), true /* user + sys */);
  }
}

jlong os::thread_cpu_time(Thread* thread) {
  // consistent with what current_thread_cpu_time() returns
  if (os::Linux::supports_fast_thread_cpu_time()) {
    return fast_cpu_time(thread);
  } else {
    return slow_thread_cpu_time(thread, true /* user + sys */);
  }
}

jlong os::current_thread_cpu_time(bool user_sys_cpu_time) {
  if (user_sys_cpu_time && os::Linux::supports_fast_thread_cpu_time()) {
    return os::Linux::fast_thread_cpu_time(CLOCK_THREAD_CPUTIME_ID);
  } else {
    return slow_thread_cpu_time(Thread::current(), user_sys_cpu_time);
  }
}

jlong os::thread_cpu_time(Thread *thread, bool user_sys_cpu_time) {
  if (user_sys_cpu_time && os::Linux::supports_fast_thread_cpu_time()) {
    return fast_cpu_time(thread);
  } else {
    return slow_thread_cpu_time(thread, user_sys_cpu_time);
  }
}

//  -1 on error.
static jlong slow_thread_cpu_time(Thread *thread, bool user_sys_cpu_time) {
  pid_t  tid = thread->osthread()->thread_id();
  char *s;
  char stat[2048];
  int statlen;
  char proc_name[64];
  int count;
  long sys_time, user_time;
  char cdummy;
  int idummy;
  long ldummy;
  FILE *fp;

  snprintf(proc_name, 64, "/proc/self/task/%d/stat", tid);
  fp = fopen(proc_name, "r");
  if (fp == NULL) return -1;
  statlen = fread(stat, 1, 2047, fp);
  stat[statlen] = '\0';
  fclose(fp);

  // Skip pid and the command string. Note that we could be dealing with
  // weird command names, e.g. user could decide to rename java launcher
  // to "java 1.4.2 :)", then the stat file would look like
  //                1234 (java 1.4.2 :)) R ... ...
  // We don't really need to know the command string, just find the last
  // occurrence of ")" and then start parsing from there. See bug 4726580.
  s = strrchr(stat, ')');
  if (s == NULL) return -1;

  // Skip blank chars
  do { s++; } while (s && isspace(*s));

  count = sscanf(s,"%c %d %d %d %d %d %lu %lu %lu %lu %lu %lu %lu",
                 &cdummy, &idummy, &idummy, &idummy, &idummy, &idummy,
                 &ldummy, &ldummy, &ldummy, &ldummy, &ldummy,
                 &user_time, &sys_time);
  if (count != 13) return -1;
  if (user_sys_cpu_time) {
    return ((jlong)sys_time + (jlong)user_time) * (1000000000 / clock_tics_per_sec);
  } else {
    return (jlong)user_time * (1000000000 / clock_tics_per_sec);
  }
}

void os::current_thread_cpu_time_info(jvmtiTimerInfo *info_ptr) {
  info_ptr->max_value = ALL_64_BITS;       // will not wrap in less than 64 bits
  info_ptr->may_skip_backward = false;     // elapsed time not wall time
  info_ptr->may_skip_forward = false;      // elapsed time not wall time
  info_ptr->kind = JVMTI_TIMER_TOTAL_CPU;  // user+system time is returned
}

void os::thread_cpu_time_info(jvmtiTimerInfo *info_ptr) {
  info_ptr->max_value = ALL_64_BITS;       // will not wrap in less than 64 bits
  info_ptr->may_skip_backward = false;     // elapsed time not wall time
  info_ptr->may_skip_forward = false;      // elapsed time not wall time
  info_ptr->kind = JVMTI_TIMER_TOTAL_CPU;  // user+system time is returned
}

bool os::is_thread_cpu_time_supported() {
  return true;
}

// System loadavg support.  Returns -1 if load average cannot be obtained.
// Linux doesn't yet have a (official) notion of processor sets,
// so just return the system wide load average.
int os::loadavg(double loadavg[], int nelem) {
  return ::getloadavg(loadavg, nelem);
}

void os::pause() {
  char filename[MAX_PATH];
  if (PauseAtStartupFile && PauseAtStartupFile[0]) {
    jio_snprintf(filename, MAX_PATH, "%s", PauseAtStartupFile);
  } else {
    jio_snprintf(filename, MAX_PATH, "./vm.paused.%d", current_process_id());
  }

  int fd = ::open(filename, O_WRONLY | O_CREAT | O_TRUNC, 0666);
  if (fd != -1) {
    struct stat buf;
    ::close(fd);
    while (::stat(filename, &buf) == 0) {
      (void)::poll(NULL, 0, 100);
    }
  } else {
    jio_fprintf(stderr,
                "Could not open pause file '%s', continuing immediately.\n", filename);
  }
}

extern char** environ;

// Run the specified command in a separate process. Return its exit value,
// or -1 on failure (e.g. can't fork a new process).
// Unlike system(), this function can be called from signal handler. It
// doesn't block SIGINT et al.
int os::fork_and_exec(char* cmd, bool use_vfork_if_available) {
  const char * argv[4] = {"sh", "-c", cmd, NULL};

  pid_t pid ;

  if (use_vfork_if_available) {
    pid = vfork();
  } else {
    pid = fork();
  }

  if (pid < 0) {
    // fork failed
    return -1;

  } else if (pid == 0) {
    // child process

    execve("/bin/sh", (char* const*)argv, environ);

    // execve failed
    _exit(-1);

  } else  {
    // copied from J2SE ..._waitForProcessExit() in UNIXProcess_md.c; we don't
    // care about the actual exit code, for now.

    int status;

    // Wait for the child process to exit.  This returns immediately if
    // the child has already exited. */
    while (waitpid(pid, &status, 0) < 0) {
      switch (errno) {
      case ECHILD: return 0;
      case EINTR: break;
      default: return -1;
      }
    }

    if (WIFEXITED(status)) {
      // The child exited normally; get its exit code.
      return WEXITSTATUS(status);
    } else if (WIFSIGNALED(status)) {
      // The child exited because of a signal
      // The best value to return is 0x80 + signal number,
      // because that is what all Unix shells do, and because
      // it allows callers to distinguish between process exit and
      // process death by signal.
      return 0x80 + WTERMSIG(status);
    } else {
      // Unknown exit code; pass it through
      return status;
    }
  }
}

// Get the default path to the core file
// Returns the length of the string
int os::get_core_path(char* buffer, size_t bufferSize) {
  /*
   * Max length of /proc/sys/kernel/core_pattern is 128 characters.
   * See https://www.kernel.org/doc/Documentation/sysctl/kernel.txt
   */
  const int core_pattern_len = 129;
  char core_pattern[core_pattern_len] = {0};

  int core_pattern_file = ::open("/proc/sys/kernel/core_pattern", O_RDONLY);
  if (core_pattern_file == -1) {
    return -1;
  }

  ssize_t ret = ::read(core_pattern_file, core_pattern, core_pattern_len);
  ::close(core_pattern_file);
  if (ret <= 0 || ret >= core_pattern_len || core_pattern[0] == '\n') {
    return -1;
  }
  if (core_pattern[ret-1] == '\n') {
    core_pattern[ret-1] = '\0';
  } else {
    core_pattern[ret] = '\0';
  }

  // Replace the %p in the core pattern with the process id. NOTE: we do this
  // only if the pattern doesn't start with "|", and we support only one %p in
  // the pattern.
  char *pid_pos = strstr(core_pattern, "%p");
  const char* tail = (pid_pos != NULL) ? (pid_pos + 2) : "";  // skip over the "%p"
  int written;

  if (core_pattern[0] == '/') {
    if (pid_pos != NULL) {
      *pid_pos = '\0';
      written = jio_snprintf(buffer, bufferSize, "%s%d%s", core_pattern,
                             current_process_id(), tail);
    } else {
      written = jio_snprintf(buffer, bufferSize, "%s", core_pattern);
    }
  } else {
    char cwd[PATH_MAX];

    const char* p = get_current_directory(cwd, PATH_MAX);
    if (p == NULL) {
      return -1;
    }

    if (core_pattern[0] == '|') {
      written = jio_snprintf(buffer, bufferSize,
                             "\"%s\" (or dumping to %s/core.%d)",
                             &core_pattern[1], p, current_process_id());
    } else if (pid_pos != NULL) {
      *pid_pos = '\0';
      written = jio_snprintf(buffer, bufferSize, "%s/%s%d%s", p, core_pattern,
                             current_process_id(), tail);
    } else {
      written = jio_snprintf(buffer, bufferSize, "%s/%s", p, core_pattern);
    }
  }

  if (written < 0) {
    return -1;
  }

  if (((size_t)written < bufferSize) && (pid_pos == NULL) && (core_pattern[0] != '|')) {
    int core_uses_pid_file = ::open("/proc/sys/kernel/core_uses_pid", O_RDONLY);

    if (core_uses_pid_file != -1) {
      char core_uses_pid = 0;
      ssize_t ret = ::read(core_uses_pid_file, &core_uses_pid, 1);
      ::close(core_uses_pid_file);

      if (core_uses_pid == '1') {
        jio_snprintf(buffer + written, bufferSize - written,
                                          ".%d", current_process_id());
      }
    }
  }

  return strlen(buffer);
}

bool os::start_debugging(char *buf, int buflen) {
  int len = (int)strlen(buf);
  char *p = &buf[len];

  jio_snprintf(p, buflen-len,
               "\n\n"
               "Do you want to debug the problem?\n\n"
               "To debug, run 'gdb /proc/%d/exe %d'; then switch to thread " UINTX_FORMAT " (" INTPTR_FORMAT ")\n"
               "Enter 'yes' to launch gdb automatically (PATH must include gdb)\n"
               "Otherwise, press RETURN to abort...",
               os::current_process_id(), os::current_process_id(),
               os::current_thread_id(), os::current_thread_id());

  bool yes = os::message_box("Unexpected Error", buf);

  if (yes) {
    // yes, user asked VM to launch debugger
    jio_snprintf(buf, sizeof(char)*buflen, "gdb /proc/%d/exe %d",
                 os::current_process_id(), os::current_process_id());

    os::fork_and_exec(buf);
    yes = false;
  }
  return yes;
}


// Java/Compiler thread:
//
//   Low memory addresses
// P0 +------------------------+
//    |                        |\  Java thread created by VM does not have glibc
//    |    glibc guard page    | - guard page, attached Java thread usually has
//    |                        |/  1 glibc guard page.
// P1 +------------------------+ Thread::stack_base() - Thread::stack_size()
//    |                        |\
//    |  HotSpot Guard Pages   | - red, yellow and reserved pages
//    |                        |/
//    +------------------------+ StackOverflow::stack_reserved_zone_base()
//    |                        |\
//    |      Normal Stack      | -
//    |                        |/
// P2 +------------------------+ Thread::stack_base()
//
// Non-Java thread:
//
//   Low memory addresses
// P0 +------------------------+
//    |                        |\
//    |  glibc guard page      | - usually 1 page
//    |                        |/
// P1 +------------------------+ Thread::stack_base() - Thread::stack_size()
//    |                        |\
//    |      Normal Stack      | -
//    |                        |/
// P2 +------------------------+ Thread::stack_base()
//
// ** P1 (aka bottom) and size (P2 = P1 - size) are the address and stack size
//    returned from pthread_attr_getstack().
// ** Due to NPTL implementation error, linux takes the glibc guard page out
//    of the stack size given in pthread_attr. We work around this for
//    threads created by the VM. (We adapt bottom to be P1 and size accordingly.)
//
#ifndef ZERO
static void current_stack_region(address * bottom, size_t * size) {
  if (os::is_primordial_thread()) {
    // primordial thread needs special handling because pthread_getattr_np()
    // may return bogus value.
    *bottom = os::Linux::initial_thread_stack_bottom();
    *size   = os::Linux::initial_thread_stack_size();
  } else {
    pthread_attr_t attr;

    int rslt = pthread_getattr_np(pthread_self(), &attr);

    // JVM needs to know exact stack location, abort if it fails
    if (rslt != 0) {
      if (rslt == ENOMEM) {
        vm_exit_out_of_memory(0, OOM_MMAP_ERROR, "pthread_getattr_np");
      } else {
        fatal("pthread_getattr_np failed with error = %d", rslt);
      }
    }

    if (pthread_attr_getstack(&attr, (void **)bottom, size) != 0) {
      fatal("Cannot locate current stack attributes!");
    }

    // Work around NPTL stack guard error.
    size_t guard_size = 0;
    rslt = pthread_attr_getguardsize(&attr, &guard_size);
    if (rslt != 0) {
      fatal("pthread_attr_getguardsize failed with error = %d", rslt);
    }
    *bottom += guard_size;
    *size   -= guard_size;

    pthread_attr_destroy(&attr);

  }
  assert(os::current_stack_pointer() >= *bottom &&
         os::current_stack_pointer() < *bottom + *size, "just checking");
}

address os::current_stack_base() {
  address bottom;
  size_t size;
  current_stack_region(&bottom, &size);
  return (bottom + size);
}

size_t os::current_stack_size() {
  // This stack size includes the usable stack and HotSpot guard pages
  // (for the threads that have Hotspot guard pages).
  address bottom;
  size_t size;
  current_stack_region(&bottom, &size);
  return size;
}
#endif

static inline struct timespec get_mtime(const char* filename) {
  struct stat st;
  int ret = os::stat(filename, &st);
  assert(ret == 0, "failed to stat() file '%s': %s", filename, os::strerror(errno));
  return st.st_mtim;
}

int os::compare_file_modified_times(const char* file1, const char* file2) {
  struct timespec filetime1 = get_mtime(file1);
  struct timespec filetime2 = get_mtime(file2);
  int diff = filetime1.tv_sec - filetime2.tv_sec;
  if (diff == 0) {
    return filetime1.tv_nsec - filetime2.tv_nsec;
  }
  return diff;
}

bool os::supports_map_sync() {
  return true;
}

/////////////// Unit tests ///////////////

#ifndef PRODUCT

class TestReserveMemorySpecial : AllStatic {
 public:
  static void small_page_write(void* addr, size_t size) {
    size_t page_size = os::vm_page_size();

    char* end = (char*)addr + size;
    for (char* p = (char*)addr; p < end; p += page_size) {
      *p = 1;
    }
  }

  static void test_reserve_memory_special_huge_tlbfs_only(size_t size) {
    if (!UseHugeTLBFS) {
      return;
    }

    char* addr = os::Linux::reserve_memory_special_huge_tlbfs_only(size, NULL, false);

    if (addr != NULL) {
      small_page_write(addr, size);

      os::Linux::release_memory_special_huge_tlbfs(addr, size);
    }
  }

  static void test_reserve_memory_special_huge_tlbfs_only() {
    if (!UseHugeTLBFS) {
      return;
    }

    size_t lp = os::large_page_size();

    for (size_t size = lp; size <= lp * 10; size += lp) {
      test_reserve_memory_special_huge_tlbfs_only(size);
    }
  }

  static void test_reserve_memory_special_huge_tlbfs_mixed() {
    size_t lp = os::large_page_size();
    size_t ag = os::vm_allocation_granularity();

    // sizes to test
    const size_t sizes[] = {
      lp, lp + ag, lp + lp / 2, lp * 2,
      lp * 2 + ag, lp * 2 - ag, lp * 2 + lp / 2,
      lp * 10, lp * 10 + lp / 2
    };
    const int num_sizes = sizeof(sizes) / sizeof(size_t);

    // For each size/alignment combination, we test three scenarios:
    // 1) with req_addr == NULL
    // 2) with a non-null req_addr at which we expect to successfully allocate
    // 3) with a non-null req_addr which contains a pre-existing mapping, at which we
    //    expect the allocation to either fail or to ignore req_addr

    // Pre-allocate two areas; they shall be as large as the largest allocation
    //  and aligned to the largest alignment we will be testing.
    const size_t mapping_size = sizes[num_sizes - 1] * 2;
    char* const mapping1 = (char*) ::mmap(NULL, mapping_size,
      PROT_NONE, MAP_PRIVATE|MAP_ANONYMOUS|MAP_NORESERVE,
      -1, 0);
    assert(mapping1 != MAP_FAILED, "should work");

    char* const mapping2 = (char*) ::mmap(NULL, mapping_size,
      PROT_NONE, MAP_PRIVATE|MAP_ANONYMOUS|MAP_NORESERVE,
      -1, 0);
    assert(mapping2 != MAP_FAILED, "should work");

    // Unmap the first mapping, but leave the second mapping intact: the first
    // mapping will serve as a value for a "good" req_addr (case 2). The second
    // mapping, still intact, as "bad" req_addr (case 3).
    ::munmap(mapping1, mapping_size);

    // Case 1
    for (int i = 0; i < num_sizes; i++) {
      const size_t size = sizes[i];
      for (size_t alignment = ag; is_aligned(size, alignment); alignment *= 2) {
        char* p = os::Linux::reserve_memory_special_huge_tlbfs_mixed(size, alignment, NULL, false);
        if (p != NULL) {
          assert(is_aligned(p, alignment), "must be");
          small_page_write(p, size);
          os::Linux::release_memory_special_huge_tlbfs(p, size);
        }
      }
    }

    // Case 2
    for (int i = 0; i < num_sizes; i++) {
      const size_t size = sizes[i];
      for (size_t alignment = ag; is_aligned(size, alignment); alignment *= 2) {
        char* const req_addr = align_up(mapping1, alignment);
        char* p = os::Linux::reserve_memory_special_huge_tlbfs_mixed(size, alignment, req_addr, false);
        if (p != NULL) {
          assert(p == req_addr, "must be");
          small_page_write(p, size);
          os::Linux::release_memory_special_huge_tlbfs(p, size);
        }
      }
    }

    // Case 3
    for (int i = 0; i < num_sizes; i++) {
      const size_t size = sizes[i];
      for (size_t alignment = ag; is_aligned(size, alignment); alignment *= 2) {
        char* const req_addr = align_up(mapping2, alignment);
        char* p = os::Linux::reserve_memory_special_huge_tlbfs_mixed(size, alignment, req_addr, false);
        // as the area around req_addr contains already existing mappings, the API should always
        // return NULL (as per contract, it cannot return another address)
        assert(p == NULL, "must be");
      }
    }

    ::munmap(mapping2, mapping_size);

  }

  static void test_reserve_memory_special_huge_tlbfs() {
    if (!UseHugeTLBFS) {
      return;
    }

    test_reserve_memory_special_huge_tlbfs_only();
    test_reserve_memory_special_huge_tlbfs_mixed();
  }

  static void test_reserve_memory_special_shm(size_t size, size_t alignment) {
    if (!UseSHM) {
      return;
    }

    char* addr = os::Linux::reserve_memory_special_shm(size, alignment, NULL, false);

    if (addr != NULL) {
      assert(is_aligned(addr, alignment), "Check");
      assert(is_aligned(addr, os::large_page_size()), "Check");

      small_page_write(addr, size);

      os::Linux::release_memory_special_shm(addr, size);
    }
  }

  static void test_reserve_memory_special_shm() {
    size_t lp = os::large_page_size();
    size_t ag = os::vm_allocation_granularity();

    for (size_t size = ag; size < lp * 3; size += ag) {
      for (size_t alignment = ag; is_aligned(size, alignment); alignment *= 2) {
        test_reserve_memory_special_shm(size, alignment);
      }
    }
  }

  static void test() {
    test_reserve_memory_special_huge_tlbfs();
    test_reserve_memory_special_shm();
  }
};

void TestReserveMemorySpecial_test() {
  TestReserveMemorySpecial::test();
}

#endif<|MERGE_RESOLUTION|>--- conflicted
+++ resolved
@@ -523,13 +523,8 @@
 #ifdef MUSL_LIBC
   // confstr() from musl libc returns EINVAL for
   // _CS_GNU_LIBC_VERSION and _CS_GNU_LIBPTHREAD_VERSION
-<<<<<<< HEAD
-  os::Linux::set_libc_version("unknown");
-  os::Linux::set_libpthread_version("unknown");
-=======
   os::Linux::set_libc_version("musl - unknown");
   os::Linux::set_libpthread_version("musl - unknown");
->>>>>>> a0ade220
 #else
   size_t n = confstr(_CS_GNU_LIBC_VERSION, NULL, 0);
   assert(n > 0, "cannot retrieve glibc version");
@@ -4410,127 +4405,6 @@
 #endif
 }
 
-<<<<<<< HEAD
-typedef int (*os_sigaction_t)(int, const struct sigaction *, struct sigaction *);
-
-static os_sigaction_t os_sigaction = NULL;
-
-void os::Linux::check_signal_handler(int sig) {
-  char buf[O_BUFLEN];
-  address jvmHandler = NULL;
-
-
-  struct sigaction act;
-  if (os_sigaction == NULL) {
-    // only trust the default sigaction, in case it has been interposed
-    os_sigaction = (os_sigaction_t)dlsym(RTLD_DEFAULT, "sigaction");
-    if (os_sigaction == NULL) return;
-  }
-
-  os_sigaction(sig, (struct sigaction*)NULL, &act);
-
-
-  act.sa_flags &= SIGNIFICANT_SIGNAL_MASK;
-
-  address thisHandler = (act.sa_flags & SA_SIGINFO)
-    ? CAST_FROM_FN_PTR(address, act.sa_sigaction)
-    : CAST_FROM_FN_PTR(address, act.sa_handler);
-
-
-  switch (sig) {
-  case SIGSEGV:
-  case SIGBUS:
-  case SIGFPE:
-  case SIGPIPE:
-  case SIGILL:
-  case SIGXFSZ:
-    jvmHandler = CAST_FROM_FN_PTR(address, (sa_sigaction_t)signalHandler);
-    break;
-
-  case SHUTDOWN1_SIGNAL:
-  case SHUTDOWN2_SIGNAL:
-  case SHUTDOWN3_SIGNAL:
-  case BREAK_SIGNAL:
-    jvmHandler = (address)user_handler();
-    break;
-
-  default:
-    if (sig == SR_signum) {
-      jvmHandler = CAST_FROM_FN_PTR(address, (sa_sigaction_t)SR_handler);
-    } else {
-      return;
-    }
-    break;
-  }
-
-  if (thisHandler != jvmHandler) {
-    tty->print("Warning: %s handler ", exception_name(sig, buf, O_BUFLEN));
-    tty->print("expected:%s", get_signal_handler_name(jvmHandler, buf, O_BUFLEN));
-    tty->print_cr("  found:%s", get_signal_handler_name(thisHandler, buf, O_BUFLEN));
-    // No need to check this sig any longer
-    sigaddset(&check_signal_done, sig);
-    // Running under non-interactive shell, SHUTDOWN2_SIGNAL will be reassigned SIG_IGN
-    if (sig == SHUTDOWN2_SIGNAL && !isatty(fileno(stdin))) {
-      tty->print_cr("Running in non-interactive shell, %s handler is replaced by shell",
-                    exception_name(sig, buf, O_BUFLEN));
-    }
-  } else if(os::Linux::get_our_sigflags(sig) != 0 && (int)act.sa_flags != os::Linux::get_our_sigflags(sig)) {
-    tty->print("Warning: %s handler flags ", exception_name(sig, buf, O_BUFLEN));
-    tty->print("expected:");
-    os::Posix::print_sa_flags(tty, os::Linux::get_our_sigflags(sig));
-    tty->cr();
-    tty->print("  found:");
-    os::Posix::print_sa_flags(tty, act.sa_flags);
-    tty->cr();
-    // No need to check this sig any longer
-    sigaddset(&check_signal_done, sig);
-  }
-
-  // Dump all the signal
-  if (sigismember(&check_signal_done, sig)) {
-    print_signal_handlers(tty, buf, O_BUFLEN);
-  }
-}
-
-extern void report_error(char* file_name, int line_no, char* title,
-                         char* format, ...);
-
-// Some linux distributions (notably: Alpine Linux) include the
-// grsecurity in the kernel. Of particular interest from a JVM perspective
-// is PaX (https://pax.grsecurity.net/), which adds some security features
-// related to page attributes. Specifically, the MPROTECT PaX functionality
-// (https://pax.grsecurity.net/docs/mprotect.txt) prevents dynamic
-// code generation by disallowing a (previously) writable page to be
-// marked as executable. This is, of course, exactly what HotSpot does
-// for both JIT compiled method, as well as for stubs, adapters, etc.
-//
-// Instead of crashing "lazily" when trying to make a page executable,
-// this code probes for the presence of PaX and reports the failure
-// eagerly.
-static void check_pax(void) {
-  // Zero doesn't generate code dynamically, so no need to perform the PaX check
-#ifndef ZERO
-  size_t size = os::Linux::page_size();
-
-  void* p = ::mmap(NULL, size, PROT_WRITE, MAP_PRIVATE|MAP_ANONYMOUS, -1, 0);
-  if (p == MAP_FAILED) {
-    log_debug(os)("os_linux.cpp: check_pax: mmap failed (%s)" , os::strerror(errno));
-    vm_exit_out_of_memory(size, OOM_MMAP_ERROR, "failed to allocate memory for PaX check.");
-  }
-
-  int res = ::mprotect(p, size, PROT_WRITE|PROT_EXEC);
-  if (res == -1) {
-    log_debug(os)("os_linux.cpp: check_pax: mprotect failed (%s)" , os::strerror(errno));
-    vm_exit_during_initialization(
-      "Failed to mark memory page as executable - check if grsecurity/PaX is enabled");
-  }
-
-  ::munmap(p, size);
-#endif
-}
-
-=======
->>>>>>> a0ade220
 // this is called _before_ most of the global arguments have been parsed
 void os::init(void) {
   char dummy;   // used to get a guess on initial stack address
