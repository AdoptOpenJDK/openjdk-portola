--- conflicted
+++ resolved
@@ -151,14 +151,9 @@
 pthread_t os::Linux::_main_thread;
 int os::Linux::_page_size = -1;
 bool os::Linux::_supports_fast_thread_cpu_time = false;
-<<<<<<< HEAD
 const char * os::Linux::_glibc_version = "unknown";
 const char * os::Linux::_libpthread_version = "unknown";
-=======
-const char * os::Linux::_glibc_version = NULL;
-const char * os::Linux::_libpthread_version = NULL;
 size_t os::Linux::_default_large_page_size = 0;
->>>>>>> 30ff2ad5
 
 static jlong initial_time_count=0;
 
