--- conflicted
+++ resolved
@@ -273,25 +273,19 @@
     #define FLOAT_ARCH_STR XSTR(FLOAT_ARCH)
   #endif
 
-<<<<<<< HEAD
   #ifdef HOTSPOT_LIBC
     #define LIBC_STR "-" HOTSPOT_LIBC
   #else
     #define LIBC_STR ""
   #endif
 
-  #define INTERNAL_VERSION_SUFFIX VM_RELEASE ")"      \
-         " for " OS "-" CPU FLOAT_ARCH_STR LIBC_STR \
-         " JRE (" VERSION_STRING "), built on " __DATE__ " " __TIME__ \
-=======
   #ifndef HOTSPOT_BUILD_TIME
     #define HOTSPOT_BUILD_TIME __DATE__ " " __TIME__
   #endif
 
   #define INTERNAL_VERSION_SUFFIX VM_RELEASE ")" \
-         " for " OS "-" CPU FLOAT_ARCH_STR \
+         " for " OS "-" CPU FLOAT_ARCH_STR LIBC_STR \
          " JRE (" VERSION_STRING "), built on " HOTSPOT_BUILD_TIME \
->>>>>>> cc05419e
          " by " XSTR(HOTSPOT_BUILD_USER) " with " HOTSPOT_BUILD_COMPILER
 
   return strcmp(DEBUG_LEVEL, "release") == 0
