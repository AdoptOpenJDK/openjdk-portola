# This file identifies the root of the test-suite hierarchy.
# It also contains test-suite configuration information.

# The list of keywords supported in the entire test suite.  The
# "intermittent" keyword marks tests known to fail intermittently.
# The "randomness" keyword marks tests using randomness with test
# cases differing from run to run. (A test using a fixed random seed
# would not count as "randomness" by this definition.) Extra care
# should be taken to handle test failures of intermittent or
# randomness tests.
#
# A "headful" test requires a graphical environment to meaningfully
# run. Tests that are not headful are "headless".
# A test flagged with key "printer" requires a printer to succeed, else
# throws a PrinterException or the like.

keys=2d dnd headful i18n intermittent printer randomness jfr

# Tests that must run in othervm mode
othervm.dirs=java/awt java/beans javax/accessibility javax/imageio javax/sound javax/swing javax/print \
com/apple/laf com/sun/java/accessibility com/sun/java/swing sanity/client demo/jfc \
javax/management sun/awt sun/java2d javax/xml/jaxp/testng/validation java/lang/ProcessHandle

# Tests that cannot run concurrently
exclusiveAccess.dirs=java/rmi/Naming java/util/prefs sun/management/jmxremote \
sun/tools/jstatd sun/tools/jcmd sun/tools/jhsdb sun/tools/jhsdb/heapconfig \
sun/tools/jinfo sun/tools/jmap sun/tools/jps sun/tools/jstack sun/tools/jstat \
com/sun/tools/attach sun/security/mscapi java/util/stream java/util/Arrays/largeMemory \
java/util/BitSet/stream javax/rmi

# Group definitions
groups=TEST.groups

# Allow querying of various System properties in @requires clauses
#
# Source files for classes that will be used at the beginning of each test suite run,
# to determine additional characteristics of the system for use with the @requires tag.
# Note: compiled bootlibs code will be located in the folder 'bootClasses'
requires.extraPropDefns = ../jtreg-ext/requires/VMProps.java
requires.extraPropDefns.bootlibs = ../lib/sun ../lib/jdk/test/lib/Platform.java
requires.extraPropDefns.vmOpts = -XX:+UnlockDiagnosticVMOptions -XX:+WhiteBoxAPI -Xbootclasspath/a:bootClasses
requires.properties= \
    sun.arch.data.model \
    java.runtime.name \
    vm.gc.Z \
    vm.graal.enabled \
    vm.compiler1.enabled \
    vm.compiler2.enabled \
    vm.cds \
<<<<<<< HEAD
    vm.musl \
=======
    vm.debug \
>>>>>>> 0c2b7c4f
    vm.hasSA \
    vm.hasSAandCanAttach \
    vm.hasJFR \
    docker.support \
    release.implementor

# Minimum jtreg version
requiredVersion=4.2 b14

# Path to libraries in the topmost test directory. This is needed so @library
# does not need ../../ notation to reach them
external.lib.roots = ../../

# Use new module options
useNewOptions=true

# Use --patch-module instead of -Xmodule:
useNewPatchModule=true

# disabled till JDK-8219408 is fixed
allowSmartActionArgs=false<|MERGE_RESOLUTION|>--- conflicted
+++ resolved
@@ -47,11 +47,8 @@
     vm.compiler1.enabled \
     vm.compiler2.enabled \
     vm.cds \
-<<<<<<< HEAD
     vm.musl \
-=======
     vm.debug \
->>>>>>> 0c2b7c4f
     vm.hasSA \
     vm.hasSAandCanAttach \
     vm.hasJFR \
