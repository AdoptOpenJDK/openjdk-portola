# This file identifies the root of the test-suite hierarchy.
# It also contains test-suite configuration information.

# The list of keywords supported in the entire test suite.  The
# "intermittent" keyword marks tests known to fail intermittently.
# The "randomness" keyword marks tests using randomness with test
# cases differing from run to run. (A test using a fixed random seed
# would not count as "randomness" by this definition.) Extra care
# should be taken to handle test failures of intermittent or
# randomness tests.
#
# A "headful" test requires a graphical environment to meaningfully
# run. Tests that are not headful are "headless".
# A test flagged with key "printer" requires a printer to succeed, else
# throws a PrinterException or the like.

keys=2d dnd headful i18n intermittent printer randomness jfr

# Tests that must run in othervm mode
othervm.dirs=java/awt java/beans javax/accessibility javax/imageio javax/sound javax/swing javax/print \
com/apple/laf com/sun/java/accessibility com/sun/java/swing sanity/client demo/jfc \
javax/management com/sun/awt sun/awt sun/java2d javax/xml/jaxp/testng/validation java/lang/ProcessHandle

# Tests that cannot run concurrently
exclusiveAccess.dirs=java/rmi/Naming java/util/prefs sun/management/jmxremote sun/tools/jstatd sun/security/mscapi java/util/stream java/util/Arrays/largeMemory java/util/BitSet/stream javax/rmi
# Group definitions
groups=TEST.groups

# Allow querying of various System properties in @requires clauses
#
# Source files for classes that will be used at the beginning of each test suite run,
# to determine additional characteristics of the system for use with the @requires tag.
# Note: compiled bootlibs code will be located in the folder 'bootClasses'
requires.extraPropDefns = ../../test/jtreg-ext/requires/VMProps.java [../../closed/test/jtreg-ext/requires/VMPropsExt.java]
requires.extraPropDefns.bootlibs = ../../test/lib/sun ../../test/lib/jdk/test/lib/Platform.java
requires.extraPropDefns.vmOpts = -XX:+UnlockDiagnosticVMOptions -XX:+WhiteBoxAPI -Xbootclasspath/a:bootClasses
requires.properties= \
    sun.arch.data.model \
    java.runtime.name \
    vm.gc.Z \
    vm.graal.enabled \
    vm.cds \
<<<<<<< HEAD
    vm.musl \
=======
    vm.hasSA \
    vm.hasSAandCanAttach \
>>>>>>> 136331b7
    docker.support \
    release.implementor

# Minimum jtreg version
requiredVersion=4.2 b12

# Path to libraries in the topmost test directory. This is needed so @library
# does not need ../../ notation to reach them
external.lib.roots = ../../

# Use new module options
useNewOptions=true

# Use --patch-module instead of -Xmodule:
useNewPatchModule=true<|MERGE_RESOLUTION|>--- conflicted
+++ resolved
@@ -40,12 +40,9 @@
     vm.gc.Z \
     vm.graal.enabled \
     vm.cds \
-<<<<<<< HEAD
     vm.musl \
-=======
     vm.hasSA \
     vm.hasSAandCanAttach \
->>>>>>> 136331b7
     docker.support \
     release.implementor
 
