/*
 * Copyright (c) 2008, 2020, Oracle and/or its affiliates. All rights reserved.
 * DO NOT ALTER OR REMOVE COPYRIGHT NOTICES OR THIS FILE HEADER.
 *
 * This code is free software; you can redistribute it and/or modify it
 * under the terms of the GNU General Public License version 2 only, as
 * published by the Free Software Foundation.
 *
 * This code is distributed in the hope that it will be useful, but WITHOUT
 * ANY WARRANTY; without even the implied warranty of MERCHANTABILITY or
 * FITNESS FOR A PARTICULAR PURPOSE.  See the GNU General Public License
 * version 2 for more details (a copy is included in the LICENSE file that
 * accompanied this code).
 *
 * You should have received a copy of the GNU General Public License version
 * 2 along with this work; if not, write to the Free Software Foundation,
 * Inc., 51 Franklin St, Fifth Floor, Boston, MA 02110-1301 USA.
 *
 * Please contact Oracle, 500 Oracle Parkway, Redwood Shores, CA 94065 USA
 * or visit www.oracle.com if you need additional information or have any
 * questions.
 */

import java.io.OutputStream;
import java.io.InputStream;
import java.lang.annotation.ElementType;
import java.lang.annotation.Retention;
import java.lang.annotation.RetentionPolicy;
import java.lang.annotation.Target;
import java.lang.reflect.Method;
import java.util.regex.Pattern;
import java.io.StringWriter;
import java.io.PrintWriter;
import java.util.Set;
import java.io.BufferedReader;
import java.io.File;
import java.io.FileFilter;
import java.io.FileNotFoundException;
import java.io.FileOutputStream;
import java.io.IOException;
import java.io.InputStreamReader;
import java.io.PrintStream;
import java.nio.charset.Charset;
import java.nio.file.attribute.BasicFileAttributes;
import java.nio.file.Files;
import java.nio.file.FileVisitResult;
import java.nio.file.SimpleFileVisitor;
import java.nio.file.Path;
import java.util.ArrayList;
import java.util.List;
import java.util.Locale;
import java.util.Map;
import java.util.Arrays;
import java.util.spi.ToolProvider;

import static java.nio.file.StandardCopyOption.*;
import static java.nio.file.StandardOpenOption.*;

/**
 * This class provides some common utilities for the launcher tests.
 */
public class TestHelper {
    // commonly used jtreg constants
    static final File TEST_CLASSES_DIR;
    static final File TEST_SOURCES_DIR;

    static final String JAVAHOME = System.getProperty("java.home");
    static final String JAVA_BIN;
    static final String JAVA_LIB;
    static final String javaCmd;
    static final String javawCmd;
    static final String javacCmd;
    static final String jarCmd;
    static final boolean haveServerVM;
    static final boolean haveClientVM;

    static final ToolProvider compiler = ToolProvider.findFirst("javac").orElse(null);

    static final boolean debug = Boolean.getBoolean("TestHelper.Debug");
    static final boolean isWindows =
            System.getProperty("os.name", "unknown").startsWith("Windows");
    static final boolean isMacOSX =
            System.getProperty("os.name", "unknown").contains("OS X");
    static final boolean is64Bit =
            System.getProperty("sun.arch.data.model").equals("64");
    static final boolean is32Bit =
            System.getProperty("sun.arch.data.model").equals("32");
    static final boolean isSolaris =
            System.getProperty("os.name", "unknown").startsWith("SunOS");
    static final boolean isLinux =
            System.getProperty("os.name", "unknown").startsWith("Linux");
    static final boolean isAIX =
            System.getProperty("os.name", "unknown").startsWith("AIX");
    static final boolean isMusl = isMuslLibc();
    static final String LIBJVM = isWindows
                        ? "jvm.dll"
                        : "libjvm" + (isMacOSX ? ".dylib" : ".so");
    static final boolean isExpandedSharedLibraryPath = isAIX || isMusl;

    static final boolean isSparc = System.getProperty("os.arch").startsWith("sparc");

    // make a note of the golden default locale
    static final Locale DefaultLocale = Locale.getDefault();

    static final String JAVA_FILE_EXT   = ".java";
    static final String CLASS_FILE_EXT  = ".class";
    static final String JAR_FILE_EXT    = ".jar";
    static final String EXE_FILE_EXT    = ".exe";
    static final String MAC_DSYM_EXT    = ".dsym";
    static final String NIX_DBGINFO_EXT = ".debuginfo";
    static final String JLDEBUG_KEY     = "_JAVA_LAUNCHER_DEBUG";
    static final String EXPECTED_MARKER = "TRACER_MARKER:About to EXEC";
    static final String TEST_PREFIX     = "###TestError###: ";

    static int testExitValue = 0;

    static {
        String tmp = System.getProperty("test.classes", null);
        if (tmp == null) {
            throw new Error("property test.classes not defined ??");
        }
        TEST_CLASSES_DIR = new File(tmp).getAbsoluteFile();

        tmp = System.getProperty("test.src", null);
        if (tmp == null) {
            throw new Error("property test.src not defined ??");
        }
        TEST_SOURCES_DIR = new File(tmp).getAbsoluteFile();

        if (is64Bit && is32Bit) {
            throw new RuntimeException("arch model cannot be both 32 and 64 bit");
        }
        if (!is64Bit && !is32Bit) {
            throw new RuntimeException("arch model is not 32 or 64 bit ?");
        }

        File binDir = new File(JAVAHOME, "bin");
        JAVA_BIN = binDir.getAbsolutePath();
        File libDir = new File(JAVAHOME, "lib");
        JAVA_LIB = libDir.getAbsolutePath();

        File javaCmdFile = (isWindows)
                ? new File(binDir, "java.exe")
                : new File(binDir, "java");
        javaCmd = javaCmdFile.getAbsolutePath();
        if (!javaCmdFile.canExecute()) {
            throw new RuntimeException("java <" + TestHelper.javaCmd +
                    "> must exist and should be executable");
        }

        File javacCmdFile = (isWindows)
                ? new File(binDir, "javac.exe")
                : new File(binDir, "javac");
        javacCmd = javacCmdFile.getAbsolutePath();

        File jarCmdFile = (isWindows)
                ? new File(binDir, "jar.exe")
                : new File(binDir, "jar");
        jarCmd = jarCmdFile.getAbsolutePath();
        if (!jarCmdFile.canExecute()) {
            throw new RuntimeException("java <" + TestHelper.jarCmd +
                    "> must exist and should be executable");
        }

        if (isWindows) {
            File javawCmdFile = new File(binDir, "javaw.exe");
            javawCmd = javawCmdFile.getAbsolutePath();
            if (!javawCmdFile.canExecute()) {
                throw new RuntimeException("java <" + javawCmd +
                        "> must exist and should be executable");
            }
        } else {
            javawCmd = null;
        }

        if (!javacCmdFile.canExecute()) {
            throw new RuntimeException("java <" + javacCmd +
                    "> must exist and should be executable");
        }

        haveClientVM = haveVmVariant("client");
        haveServerVM = haveVmVariant("server");
    }
    private static boolean haveVmVariant(String type) {
        if (isWindows) {
            File vmDir = new File(JAVA_BIN, type);
            File jvmFile = new File(vmDir, LIBJVM);
            return jvmFile.exists();
        } else {
            File vmDir = new File(JAVA_LIB, type);
            File jvmFile = new File(vmDir, LIBJVM);
            return jvmFile.exists();
        }
    }
    void run(String[] args) throws Exception {
        int passed = 0, failed = 0;
        final Pattern p = (args != null && args.length > 0)
                ? Pattern.compile(args[0])
                : null;
        for (Method m : this.getClass().getDeclaredMethods()) {
            boolean selected = (p == null)
                    ? m.isAnnotationPresent(Test.class)
                    : p.matcher(m.getName()).matches();
            if (selected) {
                try {
                    m.invoke(this, (Object[]) null);
                    System.out.println(m.getName() + ": OK");
                    passed++;
                    System.out.printf("Passed: %d, Failed: %d, ExitValue: %d%n",
                                      passed, failed, testExitValue);
                } catch (Throwable ex) {
                    System.out.printf("Test %s failed: %s %n", m, ex);
                    System.out.println("----begin detailed exceptions----");
                    ex.printStackTrace(System.out);
                    for (Throwable t : ex.getSuppressed()) {
                        t.printStackTrace(System.out);
                    }
                    System.out.println("----end detailed exceptions----");
                    failed++;
                }
            }
        }
        System.out.printf("Total: Passed: %d, Failed %d%n", passed, failed);
        if (failed > 0) {
            throw new RuntimeException("Tests failed: " + failed);
        }
        if (passed == 0 && failed == 0) {
            throw new AssertionError("No test(s) selected: passed = " +
                    passed + ", failed = " + failed + " ??????????");
        }
    }

    /*
     * usually the jre/lib/arch-name is the same as os.arch, except for x86.
     */
    static String getJreArch() {
        String arch = System.getProperty("os.arch");
        return arch.equals("x86") ? "i386" : arch;
    }
    static String getArch() {
        return System.getProperty("os.arch");
    }
    static File getClassFile(File javaFile) {
        String s = javaFile.getAbsolutePath().replace(JAVA_FILE_EXT, CLASS_FILE_EXT);
        return new File(s);
    }

    static File getJavaFile(File classFile) {
        String s = classFile.getAbsolutePath().replace(CLASS_FILE_EXT, JAVA_FILE_EXT);
        return new File(s);
    }

    static String baseName(File f) {
        String s = f.getName();
        return s.substring(0, s.indexOf("."));
    }

    /*
     * A convenience method to create a jar with jar file name and defs
     */
    static void createJar(File jarName, String... mainDefs)
            throws FileNotFoundException{
        createJar(null, jarName, new File("Foo"), mainDefs);
    }

    /*
     * A convenience method to create a java file, compile and jar it up, using
     * the sole class file name in the jar, as the Main-Class attribute value.
     */
    static void createJar(File jarName, File mainClass, String... mainDefs)
            throws FileNotFoundException {
            createJar(null, jarName, mainClass, mainDefs);
    }

    /*
     * A convenience method to compile java files.
     */
    static void compile(String... compilerArgs) {
        if (compiler.run(System.out, System.err, compilerArgs) != 0) {
            String sarg = "";
            for (String x : compilerArgs) {
                sarg.concat(x + " ");
            }
            throw new Error("compilation failed: " + sarg);
        }
    }

    /*
     * A generic jar file creator to create a java file, compile it
     * and jar it up, a specific Main-Class entry name in the
     * manifest can be specified or a null to use the sole class file name
     * as the Main-Class attribute value.
     */
    static void createJar(String mEntry, File jarName, File mainClass,
            String... mainDefs) throws FileNotFoundException {
        if (jarName.exists()) {
            jarName.delete();
        }
        try (PrintStream ps = new PrintStream(new FileOutputStream(mainClass + ".java"))) {
            ps.println("public class Foo {");
            if (mainDefs != null) {
                for (String x : mainDefs) {
                    ps.println(x);
                }
            }
            ps.println("}");
        }

        String compileArgs[] = {
            mainClass + ".java"
        };
        if (compiler.run(System.out, System.err, compileArgs) != 0) {
            throw new RuntimeException("compilation failed " + mainClass + ".java");
        }
        if (mEntry == null) {
            mEntry = mainClass.getName();
        }
        String jarArgs[] = {
            (debug) ? "cvfe" : "cfe",
            jarName.getAbsolutePath(),
            mEntry,
            mainClass.getName() + ".class"
        };
        createJar(jarArgs);
    }

   static void createJar(String... args) {
        List<String> cmdList = new ArrayList<>();
        cmdList.add(jarCmd);
        cmdList.addAll(Arrays.asList(args));
        doExec(cmdList.toArray(new String[cmdList.size()]));
   }

   static void copyStream(InputStream in, OutputStream out) throws IOException {
        byte[] buf = new byte[8192];
        int n = in.read(buf);
        while (n > 0) {
            out.write(buf, 0, n);
            n = in.read(buf);
        }
    }

   static void copyFile(File src, File dst) throws IOException {
        Path parent = dst.toPath().getParent();
        if (parent != null) {
            Files.createDirectories(parent);
        }
        Files.copy(src.toPath(), dst.toPath(), COPY_ATTRIBUTES, REPLACE_EXISTING);
    }

    /**
     * Attempt to create a file at the given location. If an IOException
     * occurs then back off for a moment and try again. When a number of
     * attempts fail, give up and throw an exception.
     */
    void createAFile(File aFile, List<String> lines) throws IOException {
        createAFile(aFile, lines, true);
    }

    void createAFile(File aFile, List<String> lines, boolean endWithNewline) throws IOException {
        IOException cause = null;
        for (int attempts = 0; attempts < 10; attempts++) {
            try {
                if (endWithNewline) {
                    Files.write(aFile.getAbsoluteFile().toPath(),
                        lines, Charset.defaultCharset(),
                        CREATE, TRUNCATE_EXISTING, WRITE);
                } else {
                    Files.write(aFile.getAbsoluteFile().toPath(),
                        String.join(System.lineSeparator(), lines).getBytes(Charset.defaultCharset()),
                        CREATE, TRUNCATE_EXISTING, WRITE);
                }
                if (cause != null) {
                    /*
                     * report attempts and errors that were encountered
                     * for diagnostic purposes
                     */
                    System.err.println("Created batch file " +
                                        aFile + " in " + (attempts + 1) +
                                        " attempts");
                    System.err.println("Errors encountered: " + cause);
                    cause.printStackTrace();
                }
                return;
            } catch (IOException ioe) {
                if (cause != null) {
                    // chain the exceptions so they all get reported for diagnostics
                    cause.addSuppressed(ioe);
                } else {
                    cause = ioe;
                }
            }

            try {
                Thread.sleep(500);
            } catch (InterruptedException ie) {
                if (cause != null) {
                    // cause should alway be non-null here
                    ie.addSuppressed(cause);
                }
                throw new RuntimeException("Interrupted while creating batch file", ie);
            }
        }
        throw new RuntimeException("Unable to create batch file", cause);
    }

    static void createFile(File outFile, List<String> content) throws IOException {
        Files.write(outFile.getAbsoluteFile().toPath(), content,
                Charset.defaultCharset(), CREATE_NEW);
    }

    static void recursiveDelete(File target) throws IOException {
        if (!target.exists()) {
            return;
        }
        Files.walkFileTree(target.toPath(), new SimpleFileVisitor<Path>() {
            @Override
            public FileVisitResult postVisitDirectory(Path dir, IOException exc) {
                try {
                    Files.deleteIfExists(dir);
                } catch (IOException ex) {
                    System.out.println("Error: could not delete: " + dir.toString());
                    System.out.println(ex.getMessage());
                    return FileVisitResult.TERMINATE;
                }
                return FileVisitResult.CONTINUE;
            }
            @Override
            public FileVisitResult visitFile(Path file, BasicFileAttributes attrs) {
                try {
                    Files.deleteIfExists(file);
                } catch (IOException ex) {
                    System.out.println("Error: could not delete: " + file.toString());
                    System.out.println(ex.getMessage());
                    return FileVisitResult.TERMINATE;
                }
                return FileVisitResult.CONTINUE;
            }
        });
    }

    static TestResult doExec(String...cmds) {
        return doExec(null, null, cmds);
    }

    static TestResult doExec(Map<String, String> envToSet, String...cmds) {
        return doExec(envToSet, null, cmds);
    }
    /*
     * A method which executes a java cmd and returns the results in a container
     */
    static TestResult doExec(Map<String, String> envToSet,
                             Set<String> envToRemove, String...cmds) {
        String cmdStr = "";
        for (String x : cmds) {
            cmdStr = cmdStr.concat(x + " ");
        }
        ProcessBuilder pb = new ProcessBuilder(cmds);
        Map<String, String> env = pb.environment();
        if (envToRemove != null) {
            for (String key : envToRemove) {
                env.remove(key);
            }
        }
        if (envToSet != null) {
            env.putAll(envToSet);
        }
        BufferedReader rdr = null;
        try {
            List<String> outputList = new ArrayList<>();
            pb.redirectErrorStream(true);
            Process p = pb.start();
            rdr = new BufferedReader(new InputStreamReader(p.getInputStream()));
            String in = rdr.readLine();
            while (in != null) {
                outputList.add(in);
                in = rdr.readLine();
            }
            p.waitFor();
            p.destroy();

            return new TestHelper.TestResult(cmdStr, p.exitValue(), outputList,
                    env, new Throwable("current stack of the test"));
        } catch (Exception ex) {
            ex.printStackTrace();
            throw new RuntimeException(ex.getMessage());
        }
    }

    static FileFilter createFilter(final String extension) {
        return new FileFilter() {
            @Override
            public boolean accept(File pathname) {
                String name = pathname.getName();
                if (name.endsWith(extension)) {
                    return true;
                }
                return false;
            }
        };
    }

    static boolean isEnglishLocale() {
        return Locale.getDefault().getLanguage().equals("en");
    }

    /**
     * Helper method to initialize a simple module that just prints the passed in arguments
     */
    static void createEchoArgumentsModule(File modulesDir) throws IOException {
        if (modulesDir.exists()) {
            recursiveDelete(modulesDir);
        }

        modulesDir.mkdirs();

        File srcDir = new File(modulesDir, "src");
        File modsDir = new File(modulesDir, "mods");
        File testDir = new File(srcDir, "test");
        File launcherTestDir = new File(testDir, "launcher");
        srcDir.mkdir();
        modsDir.mkdir();
        testDir.mkdir();
        launcherTestDir.mkdir();

        String[] moduleInfoCode = { "module test {}" };
        createFile(new File(testDir, "module-info.java"), Arrays.asList(moduleInfoCode));

        String[] moduleCode = {
            "package launcher;",
            "import java.util.Arrays;",
            "public class Main {",
            "public static void main(String[] args) {",
            "System.out.println(Arrays.toString(args));",
            "}",
            "}"
        };
        createFile(new File(launcherTestDir, "Main.java"), Arrays.asList(moduleCode));
    }

<<<<<<< HEAD
    /**
     * Check if we run with musl libc.
     *
     * @return true if we run with musl libc.
     */
    private static boolean isMuslLibc() {
        try {
            ProcessBuilder pb = new ProcessBuilder("ldd", "--version");
            pb.redirectErrorStream(true);
            final Process p = pb.start();
            try (BufferedReader br = new BufferedReader(new InputStreamReader(p.getInputStream()))) {
                return br.lines()
                        .findFirst()
                        .filter(line -> line.contains("musl"))
                        .isPresent();
            }
        } catch (Exception ignore) {
        }
        return false;
=======
    static class ToolFilter implements FileFilter {
        final List<String> exclude = new ArrayList<>();
        protected ToolFilter(String... exclude) {
            for (String x : exclude) {
                String str = x + ((isWindows) ? EXE_FILE_EXT : "");
                this.exclude.add(str.toLowerCase());
            }
        }

        @Override
        public boolean accept(File pathname) {
            if (!pathname.isFile() || !pathname.canExecute()) {
                return false;
            }
            String name = pathname.getName().toLowerCase();
            if (isWindows) {
                if (!name.endsWith(EXE_FILE_EXT)) {
                    return false;
                }
            } else if (isMacOSX) {
                if (name.endsWith(MAC_DSYM_EXT)) {
                    return false;
                }
            } else {
                if (name.endsWith(NIX_DBGINFO_EXT)) {
                    return false;
                }
            }
            for (String x : exclude) {
                if (name.endsWith(x)) {
                    return false;
                }
            }
            return true;
        }
>>>>>>> 6b487c3c
    }

    /*
     * A class to encapsulate the test results and stuff, with some ease
     * of use methods to check the test results.
     */
    static class TestResult {
        PrintWriter status;
        StringWriter sw;
        int exitValue;
        List<String> testOutput;
        Map<String, String> env;
        Throwable t;
        boolean testStatus;

        public TestResult(String str, int rv, List<String> oList,
                Map<String, String> env, Throwable t) {
            sw = new StringWriter();
            status = new PrintWriter(sw);
            status.println("Executed command: " + str + "\n");
            exitValue = rv;
            testOutput = oList;
            this.env = env;
            this.t = t;
            testStatus = true;
        }

        void appendError(String x) {
            testStatus = false;
            testExitValue++;
            status.println(TEST_PREFIX + x);
        }

        void indentStatus(String x) {
            status.println("  " + x);
        }

        void checkNegative() {
            if (exitValue == 0) {
                appendError("test must not return 0 exit value");
            }
        }

        void checkPositive() {
            if (exitValue != 0) {
                appendError("test did not return 0 exit value");
            }
        }

        boolean isOK() {
            return exitValue == 0;
        }

        boolean isZeroOutput() {
            if (!testOutput.isEmpty()) {
                appendError("No message from cmd please");
                return false;
            }
            return true;
        }

        boolean isNotZeroOutput() {
            if (testOutput.isEmpty()) {
                appendError("Missing message");
                return false;
            }
            return true;
        }

        @Override
        public String toString() {
            status.println("++++Begin Test Info++++");
            status.println("Test Status: " + (testStatus ? "PASS" : "FAIL"));
            status.println("++++Test Environment++++");
            for (String x : env.keySet()) {
                indentStatus(x + "=" + env.get(x));
            }
            status.println("++++Test Output++++");
            for (String x : testOutput) {
                indentStatus(x);
            }
            status.println("++++Test Stack Trace++++");
            status.println(t.toString());
            for (StackTraceElement e : t.getStackTrace()) {
                indentStatus(e.toString());
            }
            status.println("++++End of Test Info++++");
            status.flush();
            String out = sw.toString();
            status.close();
            return out;
        }

        boolean contains(String str) {
            for (String x : testOutput) {
                if (x.contains(str)) {
                    return true;
                }
            }
            appendError("string <" + str + "> not found");
            return false;
        }

        boolean notContains(String str) {
            for (String x : testOutput) {
                if (x.contains(str)) {
                    appendError("string <" + str + "> found");
                    return false;
                }
            }
            return true;
        }

        boolean matches(String regexToMatch) {
            for (String x : testOutput) {
                if (x.matches(regexToMatch)) {
                    return true;
                }
            }
            appendError("regex <" + regexToMatch + "> not matched");
            return false;
        }

        boolean notMatches(String regexToMatch) {
            for (String x : testOutput) {
                if (!x.matches(regexToMatch)) {
                    return true;
                }
            }
            appendError("regex <" + regexToMatch + "> matched");
            return false;
        }
    }
    /**
    * Indicates that the annotated method is a test method.
    */
    @Retention(RetentionPolicy.RUNTIME)
    @Target(ElementType.METHOD)
    public @interface Test {}
}<|MERGE_RESOLUTION|>--- conflicted
+++ resolved
@@ -538,7 +538,6 @@
         createFile(new File(launcherTestDir, "Main.java"), Arrays.asList(moduleCode));
     }
 
-<<<<<<< HEAD
     /**
      * Check if we run with musl libc.
      *
@@ -558,7 +557,8 @@
         } catch (Exception ignore) {
         }
         return false;
-=======
+    }
+
     static class ToolFilter implements FileFilter {
         final List<String> exclude = new ArrayList<>();
         protected ToolFilter(String... exclude) {
@@ -594,7 +594,6 @@
             }
             return true;
         }
->>>>>>> 6b487c3c
     }
 
     /*
