--- conflicted
+++ resolved
@@ -113,22 +113,13 @@
         map.put("vm.cds.custom.loaders", this::vmCDSForCustomLoaders);
         map.put("vm.cds.archived.java.heap", this::vmCDSForArchivedJavaHeap);
         // vm.graal.enabled is true if Graal is used as JIT
-<<<<<<< HEAD
-        map.put("vm.graal.enabled", isGraalEnabled());
-        map.put("vm.compiler1.enabled", isCompiler1Enabled());
-        map.put("vm.compiler2.enabled", isCompiler2Enabled());
-        map.put("docker.support", dockerSupport());
-        map.put("vm.musl", isMusl());
-        map.put("release.implementor", implementor());
-        map.put("test.vm.gc.nvdimm", isNvdimmTestEnabled());
-=======
         map.put("vm.graal.enabled", this::isGraalEnabled);
         map.put("vm.compiler1.enabled", this::isCompiler1Enabled);
         map.put("vm.compiler2.enabled", this::isCompiler2Enabled);
         map.put("docker.support", this::dockerSupport);
+        map.put("vm.musl", this::isMusl);
         map.put("release.implementor", this::implementor);
         map.put("test.vm.gc.nvdimm", this::isNvdimmTestEnabled);
->>>>>>> a5406670
         vmGC(map); // vm.gc.X = true/false
         vmOptFinalFlags(map);
 
@@ -474,7 +465,6 @@
         return (p.exitValue() == 0);
     }
 
-<<<<<<< HEAD
     /**
      * Check if we run with musl libc.
      *
@@ -495,8 +485,6 @@
         return "false";
     }
 
-=======
->>>>>>> a5406670
     private String implementor() {
         try (InputStream in = new BufferedInputStream(new FileInputStream(
                 System.getProperty("java.home") + "/release"))) {
