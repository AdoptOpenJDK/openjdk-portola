/*
 * Copyright (c) 2018, 2020, Oracle and/or its affiliates. All rights reserved.
 * DO NOT ALTER OR REMOVE COPYRIGHT NOTICES OR THIS FILE HEADER.
 *
 * This code is free software; you can redistribute it and/or modify it
 * under the terms of the GNU General Public License version 2 only, as
 * published by the Free Software Foundation.
 *
 * This code is distributed in the hope that it will be useful, but WITHOUT
 * ANY WARRANTY; without even the implied warranty of MERCHANTABILITY or
 * FITNESS FOR A PARTICULAR PURPOSE.  See the GNU General Public License
 * version 2 for more details (a copy is included in the LICENSE file that
 * accompanied this code).
 *
 * You should have received a copy of the GNU General Public License version
 * 2 along with this work; if not, write to the Free Software Foundation,
 * Inc., 51 Franklin St, Fifth Floor, Boston, MA 02110-1301 USA.
 *
 * Please contact Oracle, 500 Oracle Parkway, Redwood Shores, CA 94065 USA
 * or visit www.oracle.com if you need additional information or have any
 * questions.
 */

import static java.lang.Long.parseLong;
import static java.lang.System.getProperty;
import static java.nio.file.Files.readAllBytes;
import static java.util.Arrays.stream;
import static java.util.stream.Collectors.joining;
import static java.util.stream.Collectors.toList;
import static jdk.test.lib.process.ProcessTools.createJavaProcessBuilder;
import static jdk.test.lib.Platform.isWindows;
import jdk.test.lib.Utils;
import jtreg.SkippedException;

import java.io.BufferedReader;
import java.io.File;
import java.io.FileNotFoundException;
import java.io.FileOutputStream;
import java.io.IOException;
import java.io.InputStreamReader;
import java.util.Collection;
import java.util.Optional;
import java.util.stream.Stream;

/*
 * @test TestInheritFD
 * @bug 8176717 8176809 8222500
 * @summary a new process should not inherit open file descriptors
 * @comment On Aix lsof requires root privileges.
 * @requires os.family != "aix"
 * @library /test/lib
 * @modules java.base/jdk.internal.misc
 *          java.management
 * @run driver TestInheritFD
 */

/**
 * Test that HotSpot does not leak logging file descriptors.
 *
 * This test is performed in three steps. The first VM starts a second VM with
 * gc logging enabled. The second VM starts a third VM and redirects the third
 * VMs output to the first VM, it then exits and hopefully closes its log file.
 *
 * The third VM waits for the second to exit and close its log file. After that,
 * the third VM tries to rename the log file of the second VM. If it succeeds in
 * doing so it means that the third VM did not inherit the open log file
 * (windows can not rename opened files easily)
 *
 * The third VM communicates the success to rename the file by printing "CLOSED
 * FD". The first VM checks that the string was printed by the third VM.
 *
 * On unix like systems "lsof" is used.
 */

public class TestInheritFD {

    public static final String LEAKS_FD = "VM RESULT => LEAKS FD";
    public static final String RETAINS_FD = "VM RESULT => RETAINS FD";
    public static final String EXIT = "VM RESULT => VM EXIT";
    public static final String LOG_SUFFIX = ".strangelogsuffixthatcanbecheckedfor";

    // first VM
    public static void main(String[] args) throws Exception {
        String logPath = Utils.createTempFile("logging", LOG_SUFFIX).toFile().getName();
        File commFile = Utils.createTempFile("communication", ".txt").toFile();

        if (!isWindows() && !lsofCommand().isPresent()) {
            throw new SkippedException("Could not find lsof like command");
        }

        ProcessBuilder pb = createJavaProcessBuilder(
            "-Xlog:gc:\"" + logPath + "\"",
            "-Dtest.jdk=" + getProperty("test.jdk"),
            VMStartedWithLogging.class.getName(),
            logPath);

        pb.redirectOutput(commFile); // use temp file to communicate between processes
        pb.start();

        String out = "";
        do {
            out = new String(readAllBytes(commFile.toPath()));
            Thread.sleep(100);
            System.out.println("SLEEP 100 millis");
        } while (!out.contains(EXIT));

        System.out.println(out);
        if (out.contains(RETAINS_FD)) {
            System.out.println("Log file was not inherited by third VM");
        } else {
            throw new RuntimeException("could not match: " + RETAINS_FD);
        }
    }

    static class VMStartedWithLogging {
        // second VM
        public static void main(String[] args) throws IOException, InterruptedException {
            ProcessBuilder pb = createJavaProcessBuilder(
                "-Dtest.jdk=" + getProperty("test.jdk"),
                VMShouldNotInheritFileDescriptors.class.getName(),
                args[0],
                getPid());
            pb.inheritIO(); // in future, redirect information from third VM to first VM
            pb.start();

            if (!isWindows()) {
                System.out.printf("(Second VM) Open file descriptors: %s%n",
                        outputContainingFilenames().stream().collect(joining("\n")));
            }
        }
    }

    static class VMShouldNotInheritFileDescriptors {
        // third VM
        public static void main(String[] args) throws InterruptedException {
            try {
                File logFile = new File(args[0]);
                long parentPid = parseLong(args[1]);
                fakeLeakyJVM(false); // for debugging of test case

                if (isWindows()) {
                    windows(logFile, parentPid);
                } else {
                    Collection<String> output = outputContainingFilenames();
                    System.out.println("(Third VM) Open file descriptors:\n" + output.stream().collect(joining("\n")));
                    System.out.println(findOpenLogFile(output) ? LEAKS_FD : RETAINS_FD);
                }
            } catch (Exception e) {
                System.out.println(e.toString());
            } finally {
                System.out.println(EXIT);
            }
        }
    }

    // for debugging of test case
    @SuppressWarnings("resource")
    static void fakeLeakyJVM(boolean fake) {
        if (fake) {
            try {
                new FileOutputStream("fakeLeakyJVM" + LOG_SUFFIX, false);
            } catch (FileNotFoundException e) {
            }
        }
    }

    static Stream<String> run(String... args){
        try {
            return new BufferedReader(new InputStreamReader(new ProcessBuilder(args).start().getInputStream())).lines();
        } catch (IOException e) {
            throw new RuntimeException(e);
        }
    }

<<<<<<< HEAD
    static Optional<Command> lsofCommandCache = stream(new Command[]{
            new Command("/usr/bin/lsof", "-p", true),
            new Command("/usr/sbin/lsof", "-p", true),
            new Command("/bin/lsof", "-p", true),
            new Command("/sbin/lsof", "-p", true),
            new Command("/usr/local/bin/lsof", "-p", true),
            new Command("/usr/bin/pfiles", "-F", false), // Solaris
        })
        .filter(command -> command.exists())
=======
    static Optional<String[]> lsofCommandCache = stream(new String[][]{
            {"/usr/bin/lsof", "-p"},
            {"/usr/sbin/lsof", "-p"},
            {"/bin/lsof", "-p"},
            {"/sbin/lsof", "-p"},
            {"/usr/local/bin/lsof", "-p"}})
        .filter(args -> new File(args[0]).exists())
>>>>>>> 30ff2ad5
        .findFirst();

    static Optional<Command> lsofCommand() {
        return lsofCommandCache;
    }

    static Command lsofCmd() {
        return lsofCommand().orElseThrow(() -> new RuntimeException("lsof like command not found"));
    }

    static Collection<String> outputContainingFilenames() {
        String pid = getPid();
        Command command = lsofCmd();
        System.out.printf("using command: %s%n", command);
        return run(command.name, command.option, pid)
                .filter(line -> !command.checkPid || line.contains(pid))
                .collect(toList());
    }

    static boolean findOpenLogFile(Collection<String> fileNames) {
        return fileNames.stream()
            .filter(fileName -> fileName.contains(LOG_SUFFIX))
            .findAny()
            .isPresent();
    }

    static void windows(File f, long parentPid) throws InterruptedException {
        System.out.println("waiting for pid: " + parentPid);
        ProcessHandle.of(parentPid).ifPresent(handle -> handle.onExit().join());
        System.out.println("trying to rename file to the same name: " + f);
        System.out.println(f.renameTo(f) ? RETAINS_FD : LEAKS_FD); // this parts communicates a closed file descriptor by printing "VM RESULT => RETAINS FD"
    }

    private static String getPid() {
        return Long.toString(ProcessHandle.current().pid());
    }

    private static class Command {
        private final String name;
        private final String option;
        private final boolean checkPid;

        public Command(String name, String option, boolean checkPid) {
            this.name = name;
            this.option = option;
            this.checkPid = checkPid;
        }

        private boolean exists() {
            return new File(name).exists();
        }

        public String toString() {
            return String.format("[name: %s, option: %s, check pid: %b]",
                    name, option, checkPid);
        }
    }
}
<|MERGE_RESOLUTION|>--- conflicted
+++ resolved
@@ -172,25 +172,14 @@
         }
     }
 
-<<<<<<< HEAD
     static Optional<Command> lsofCommandCache = stream(new Command[]{
-            new Command("/usr/bin/lsof", "-p", true),
-            new Command("/usr/sbin/lsof", "-p", true),
-            new Command("/bin/lsof", "-p", true),
-            new Command("/sbin/lsof", "-p", true),
-            new Command("/usr/local/bin/lsof", "-p", true),
-            new Command("/usr/bin/pfiles", "-F", false), // Solaris
+            new Command("/usr/bin/lsof", "-p"),
+            new Command("/usr/sbin/lsof", "-p"),
+            new Command("/bin/lsof", "-p"),
+            new Command("/sbin/lsof", "-p"),
+            new Command("/usr/local/bin/lsof", "-p"),
         })
         .filter(command -> command.exists())
-=======
-    static Optional<String[]> lsofCommandCache = stream(new String[][]{
-            {"/usr/bin/lsof", "-p"},
-            {"/usr/sbin/lsof", "-p"},
-            {"/bin/lsof", "-p"},
-            {"/sbin/lsof", "-p"},
-            {"/usr/local/bin/lsof", "-p"}})
-        .filter(args -> new File(args[0]).exists())
->>>>>>> 30ff2ad5
         .findFirst();
 
     static Optional<Command> lsofCommand() {
@@ -206,7 +195,7 @@
         Command command = lsofCmd();
         System.out.printf("using command: %s%n", command);
         return run(command.name, command.option, pid)
-                .filter(line -> !command.checkPid || line.contains(pid))
+                .filter(line -> line.contains(pid))
                 .collect(toList());
     }
 
@@ -231,12 +220,10 @@
     private static class Command {
         private final String name;
         private final String option;
-        private final boolean checkPid;
-
-        public Command(String name, String option, boolean checkPid) {
+
+        public Command(String name, String option) {
             this.name = name;
             this.option = option;
-            this.checkPid = checkPid;
         }
 
         private boolean exists() {
@@ -244,8 +231,8 @@
         }
 
         public String toString() {
-            return String.format("[name: %s, option: %s, check pid: %b]",
-                    name, option, checkPid);
+            return String.format("[name: %s, option: %s]",
+                    name, option);
         }
     }
 }
