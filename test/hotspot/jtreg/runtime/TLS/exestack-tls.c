--- conflicted
+++ resolved
@@ -57,11 +57,7 @@
     return env;
 }
 
-<<<<<<< HEAD
-#if defined(__GLIBC)
-=======
 #ifdef __GLIBC__
->>>>>>> a0ade220
 // glibc 2.15 introduced __pthread_get_minstack
 int glibc_has_pthread_get_minstack() {
   const char* glibc_vers = gnu_get_libc_version();
