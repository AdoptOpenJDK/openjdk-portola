/*
 * Copyright 2003-2009 Sun Microsystems, Inc.  All Rights Reserved.
 * DO NOT ALTER OR REMOVE COPYRIGHT NOTICES OR THIS FILE HEADER.
 *
 * This code is free software; you can redistribute it and/or modify it
 * under the terms of the GNU General Public License version 2 only, as
 * published by the Free Software Foundation.  Sun designates this
 * particular file as subject to the "Classpath" exception as provided
 * by Sun in the LICENSE file that accompanied this code.
 *
 * This code is distributed in the hope that it will be useful, but WITHOUT
 * ANY WARRANTY; without even the implied warranty of MERCHANTABILITY or
 * FITNESS FOR A PARTICULAR PURPOSE.  See the GNU General Public License
 * version 2 for more details (a copy is included in the LICENSE file that
 * accompanied this code).
 *
 * You should have received a copy of the GNU General Public License version
 * 2 along with this work; if not, write to the Free Software Foundation,
 * Inc., 51 Franklin St, Fifth Floor, Boston, MA 02110-1301 USA.
 *
 * Please contact Sun Microsystems, Inc., 4150 Network Circle, Santa Clara,
 * CA 95054 USA or visit www.sun.com if you need additional information or
 * have any questions.
 */


package sun.awt.X11;

import java.awt.Frame;
import sun.util.logging.PlatformLogger;

final class XNETProtocol extends XProtocol implements XStateProtocol, XLayerProtocol
{
    private final static PlatformLogger log = PlatformLogger.getLogger("sun.awt.X11.XNETProtocol");
    private final static PlatformLogger iconLog = PlatformLogger.getLogger("sun.awt.X11.icon.XNETProtocol");
    private static PlatformLogger stateLog = PlatformLogger.getLogger("sun.awt.X11.states.XNETProtocol");

    /**
     * XStateProtocol
     */
    public boolean supportsState(int state) {
        return doStateProtocol() ; // TODO - check for Frame constants
    }

    public void setState(XWindowPeer window, int state) {
        if (log.isLoggable(PlatformLogger.FINE)) log.fine("Setting state of " + window + " to " + state);
        if (window.isShowing()) {
            requestState(window, state);
        } else {
            setInitialState(window, state);
        }
    }

    private void setInitialState(XWindowPeer window, int state) {
        XAtomList old_state = window.getNETWMState();
<<<<<<< HEAD
        if (log.isLoggable(Level.FINE)) {
            log.log(Level.FINE, "Current state of the window {0} is {1}",
                    new Object[] {String.valueOf(window),
                                  String.valueOf(old_state)});
        }
=======
        log.fine("Current state of the window {0} is {1}", window, old_state);
>>>>>>> c2252920
        if ((state & Frame.MAXIMIZED_VERT) != 0) {
            old_state.add(XA_NET_WM_STATE_MAXIMIZED_VERT);
        } else {
            old_state.remove(XA_NET_WM_STATE_MAXIMIZED_VERT);
        }
        if ((state & Frame.MAXIMIZED_HORIZ) != 0) {
            old_state.add(XA_NET_WM_STATE_MAXIMIZED_HORZ);
        } else {
            old_state.remove(XA_NET_WM_STATE_MAXIMIZED_HORZ);
        }
<<<<<<< HEAD
        if (log.isLoggable(Level.FINE)) {
            log.log(Level.FINE, "Setting initial state of the window {0} to {1}",
                    new Object[] {String.valueOf(window), String.valueOf(old_state)});
        }
=======
        log.fine("Setting initial state of the window {0} to {1}", window, old_state);
>>>>>>> c2252920
        window.setNETWMState(old_state);
    }

    private void requestState(XWindowPeer window, int state) {
        /*
         * We have to use toggle for maximization because of transitions
         * from maximization in one direction only to maximization in the
         * other direction only.
         */
        int old_net_state = getState(window);
        int max_changed = (state ^ old_net_state) & (Frame.MAXIMIZED_BOTH);

        XClientMessageEvent req = new XClientMessageEvent();
        try {
            switch(max_changed) {
              case 0:
                  return;
              case Frame.MAXIMIZED_HORIZ:
                  req.set_data(1, XA_NET_WM_STATE_MAXIMIZED_HORZ.getAtom());
                  req.set_data(2, 0);
                  break;
              case Frame.MAXIMIZED_VERT:
                  req.set_data(1, XA_NET_WM_STATE_MAXIMIZED_VERT.getAtom());
                  req.set_data(2, 0);
                  break;
              case Frame.MAXIMIZED_BOTH:
                  req.set_data(1, XA_NET_WM_STATE_MAXIMIZED_HORZ.getAtom());
                  req.set_data(2, XA_NET_WM_STATE_MAXIMIZED_VERT.getAtom());
                  break;
              default:
                  return;
            }
            if (log.isLoggable(PlatformLogger.FINE)) log.fine("Requesting state on " + window + " for " + state);
            req.set_type((int)XConstants.ClientMessage);
            req.set_window(window.getWindow());
            req.set_message_type(XA_NET_WM_STATE.getAtom());
            req.set_format(32);
            req.set_data(0, _NET_WM_STATE_TOGGLE);
            XToolkit.awtLock();
            try {
                XlibWrapper.XSendEvent(XToolkit.getDisplay(),
                        XlibWrapper.RootWindow(XToolkit.getDisplay(), window.getScreenNumber()),
                        false,
                        XConstants.SubstructureRedirectMask | XConstants.SubstructureNotifyMask,
                        req.pData);
            }
            finally {
                XToolkit.awtUnlock();
            }
        } finally {
            req.dispose();
        }
    }

    public int getState(XWindowPeer window) {
        return getStateImpl(window);
    }

    /*
     * New "NET" WM spec: _NET_WM_STATE/Atom[]
     */
    int getStateImpl(XWindowPeer window) {
        XAtomList net_wm_state = window.getNETWMState();
        if (net_wm_state.size() == 0) {
            return Frame.NORMAL;
        }
        int java_state = Frame.NORMAL;
        if (net_wm_state.contains(XA_NET_WM_STATE_MAXIMIZED_VERT)) {
            java_state |= Frame.MAXIMIZED_VERT;
        }
        if (net_wm_state.contains(XA_NET_WM_STATE_MAXIMIZED_HORZ)) {
            java_state |= Frame.MAXIMIZED_HORIZ;
        }
        return java_state;
    }

    public boolean isStateChange(XPropertyEvent e) {
        boolean res = doStateProtocol() && (e.get_atom() == XA_NET_WM_STATE.getAtom()) ;

        if (res) {
            // Since state change happened, reset our cached state.  It will be re-read by getState
            XWindowPeer wpeer = (XWindowPeer)XToolkit.windowToXWindow(e.get_window());
            wpeer.setNETWMState(null);
        }
        return res;
    }

    /*
     * Work around for 4775545.
     */
    public void unshadeKludge(XWindowPeer window) {
        XAtomList net_wm_state = window.getNETWMState();
        net_wm_state.remove(XA_NET_WM_STATE_SHADED);
        window.setNETWMState(net_wm_state);
    }

    /**
     * XLayerProtocol
     */
    public boolean supportsLayer(int layer) {
        return ((layer == LAYER_ALWAYS_ON_TOP) || (layer == LAYER_NORMAL)) && doLayerProtocol();
    }

    public void requestState(XWindow window, XAtom state, boolean isAdd) {
        XClientMessageEvent req = new XClientMessageEvent();
        try {
            req.set_type((int)XConstants.ClientMessage);
            req.set_window(window.getWindow());
            req.set_message_type(XA_NET_WM_STATE.getAtom());
            req.set_format(32);
            req.set_data(0, isAdd ? _NET_WM_STATE_ADD : _NET_WM_STATE_REMOVE);
            req.set_data(1, state.getAtom());
            // Fix for 6735584: req.data[2] must be set to 0 when only one property is changed
            req.set_data(2, 0);
<<<<<<< HEAD
            if (log.isLoggable(Level.FINE)) {
                log.log(Level.FINE, "Setting _NET_STATE atom {0} on {1} for {2}",
                                    new Object[] {String.valueOf(state), String.valueOf(window),
                                                  Boolean.valueOf(isAdd)});
            }
=======
            log.fine("Setting _NET_STATE atom {0} on {1} for {2}", state, window, Boolean.valueOf(isAdd));
>>>>>>> c2252920
            XToolkit.awtLock();
            try {
                XlibWrapper.XSendEvent(XToolkit.getDisplay(),
                        XlibWrapper.RootWindow(XToolkit.getDisplay(), window.getScreenNumber()),
                        false,
                        XConstants.SubstructureRedirectMask | XConstants.SubstructureNotifyMask,
                        req.pData);
            }
            finally {
                XToolkit.awtUnlock();
            }
        } finally {
            req.dispose();
        }
    }

    /**
     * Helper function to set/reset one state in NET_WM_STATE
     * If window is showing then it uses ClientMessage, otherwise adjusts NET_WM_STATE list
     * @param window Window which NET_WM_STATE property is being modified
     * @param state State atom to be set/reset
     * @param reset Indicates operation, 'set' if false, 'reset' if true
     */
    private void setStateHelper(XWindowPeer window, XAtom state, boolean set) {
        log.finer("Window visibility is: withdrawn={0}, visible={1}, mapped={2} showing={3}",
                  Boolean.valueOf(window.isWithdrawn()), Boolean.valueOf(window.isVisible()),
                  Boolean.valueOf(window.isMapped()), Boolean.valueOf(window.isShowing()));
        if (window.isShowing()) {
            requestState(window, state, set);
        } else {
            XAtomList net_wm_state = window.getNETWMState();
<<<<<<< HEAD
            if (log.isLoggable(Level.FINE)) {
                log.log(Level.FINE, "Current state on {0} is {1}",
                        new Object[] {String.valueOf(window), net_wm_state});
            }
=======
            log.finer("Current state on {0} is {1}", window, net_wm_state);
>>>>>>> c2252920
            if (!set) {
                net_wm_state.remove(state);
            } else {
                net_wm_state.add(state);
            }
<<<<<<< HEAD
            if (log.isLoggable(Level.FINE)) {
                log.log(Level.FINE, "Setting states on {0} to {1}",
                        new Object[] {String.valueOf(window), net_wm_state});
            }
=======
            log.fine("Setting states on {0} to {1}", window, net_wm_state);
>>>>>>> c2252920
            window.setNETWMState(net_wm_state);
        }
        XToolkit.XSync();
    }

    public void setLayer(XWindowPeer window, int layer) {
        setStateHelper(window, XA_NET_WM_STATE_ABOVE, layer == LAYER_ALWAYS_ON_TOP);
    }

    /* New "netwm" spec from www.freedesktop.org */
    XAtom XA_UTF8_STRING = XAtom.get("UTF8_STRING");   /* like STRING but encoding is UTF-8 */
    XAtom XA_NET_SUPPORTING_WM_CHECK = XAtom.get("_NET_SUPPORTING_WM_CHECK");
    XAtom XA_NET_SUPPORTED = XAtom.get("_NET_SUPPORTED");      /* list of protocols (property of root) */
    XAtom XA_NET_WM_NAME = XAtom.get("_NET_WM_NAME");  /* window property */
    XAtom XA_NET_WM_STATE = XAtom.get("_NET_WM_STATE");/* both window property and request */

/*
 * _NET_WM_STATE is a list of atoms.
 * NB: Standard spelling is "HORZ" (yes, without an 'I'), but KDE2
 * uses misspelled "HORIZ" (see KDE bug #20229).  This was fixed in
 * KDE 2.2.  Under earlier versions of KDE2 horizontal and full
 * maximization doesn't work .
 */
    XAtom XA_NET_WM_STATE_MAXIMIZED_HORZ = XAtom.get("_NET_WM_STATE_MAXIMIZED_HORZ");
    XAtom XA_NET_WM_STATE_MAXIMIZED_VERT = XAtom.get("_NET_WM_STATE_MAXIMIZED_VERT");
    XAtom XA_NET_WM_STATE_SHADED = XAtom.get("_NET_WM_STATE_SHADED");
    XAtom XA_NET_WM_STATE_ABOVE = XAtom.get("_NET_WM_STATE_ABOVE");
    XAtom XA_NET_WM_STATE_MODAL = XAtom.get("_NET_WM_STATE_MODAL");
    XAtom XA_NET_WM_STATE_FULLSCREEN = XAtom.get("_NET_WM_STATE_FULLSCREEN");
    XAtom XA_NET_WM_STATE_BELOW = XAtom.get("_NET_WM_STATE_BELOW");
    XAtom XA_NET_WM_STATE_HIDDEN = XAtom.get("_NET_WM_STATE_HIDDEN");
    XAtom XA_NET_WM_STATE_SKIP_TASKBAR = XAtom.get("_NET_WM_STATE_SKIP_TASKBAR");
    XAtom XA_NET_WM_STATE_SKIP_PAGER = XAtom.get("_NET_WM_STATE_SKIP_PAGER");

    XAtom XA_NET_WM_WINDOW_TYPE = XAtom.get("_NET_WM_WINDOW_TYPE");
    XAtom XA_NET_WM_WINDOW_TYPE_DIALOG = XAtom.get("_NET_WM_WINDOW_TYPE_DIALOG");

    XAtom XA_NET_WM_WINDOW_OPACITY = XAtom.get("_NET_WM_WINDOW_OPACITY");

/* For _NET_WM_STATE ClientMessage requests */
    final static int _NET_WM_STATE_REMOVE      =0; /* remove/unset property */
    final static int _NET_WM_STATE_ADD         =1; /* add/set property      */
    final static int _NET_WM_STATE_TOGGLE      =2; /* toggle property       */

    boolean supportChecked = false;
    long NetWindow = 0;
    void detect() {
        if (supportChecked) {
            // TODO: How about detecting WM-restart or exit?
            return;
        }
        NetWindow = checkAnchor(XA_NET_SUPPORTING_WM_CHECK, XAtom.XA_WINDOW);
        supportChecked = true;
        if (log.isLoggable(PlatformLogger.FINE)) log.fine("### " + this + " is active: " + (NetWindow != 0));
    }

    boolean active() {
        detect();
        return NetWindow != 0;
    }

    boolean doStateProtocol() {
        boolean res = active() && checkProtocol(XA_NET_SUPPORTED, XA_NET_WM_STATE);
        stateLog.finer("doStateProtocol() returns " + res);
        return res;
    }

    boolean doLayerProtocol() {
        boolean res = active() && checkProtocol(XA_NET_SUPPORTED, XA_NET_WM_STATE_ABOVE);
        return res;
    }

    boolean doModalityProtocol() {
        boolean res = active() && checkProtocol(XA_NET_SUPPORTED, XA_NET_WM_STATE_MODAL);
        return res;
    }

    boolean doOpacityProtocol() {
        boolean res = active() && checkProtocol(XA_NET_SUPPORTED, XA_NET_WM_WINDOW_OPACITY);
        return res;
    }

    boolean isWMName(String name) {
        if (!active()) {
            return false;
        }
        String net_wm_name_string = getWMName();
        if (net_wm_name_string == null) {
            return false;
        }
        if (log.isLoggable(PlatformLogger.FINE)) log.fine("### WM_NAME = " + net_wm_name_string);
        return net_wm_name_string.startsWith(name);
    }

    String net_wm_name_cache;
    public String getWMName() {
        if (!active()) {
            return null;
        }

        if (net_wm_name_cache != null) {
            return net_wm_name_cache;
        }

        /*
         * Check both UTF8_STRING and STRING.  We only call this function
         * with ASCII names and UTF8 preserves ASCII bit-wise.  wm-spec
         * mandates UTF8_STRING for _NET_WM_NAME but at least sawfish-1.0
         * still uses STRING.  (mmm, moving targets...).
         */
        String charSet = "UTF8";
        byte[] net_wm_name = XA_NET_WM_NAME.getByteArrayProperty(NetWindow, XA_UTF8_STRING.getAtom());
        if (net_wm_name == null) {
            net_wm_name = XA_NET_WM_NAME.getByteArrayProperty(NetWindow, XAtom.XA_STRING);
            charSet = "ASCII";
        }

        if (net_wm_name == null) {
            return null;
        }
        try {
            net_wm_name_cache = new String(net_wm_name, charSet);
            return net_wm_name_cache;
        } catch (java.io.UnsupportedEncodingException uex) {
            return null;
        }
    }

    /**
     * Sets _NET_WM_ICON property on the window using the List of XIconInfo
     * If icons is null or empty list, removes _NET_WM_ICON property
     */
    public void setWMIcons(XWindowPeer window, java.util.List<XIconInfo> icons) {
        if (window == null) return;

        XAtom iconsAtom = XAtom.get("_NET_WM_ICON");
        if (icons == null) {
            iconsAtom.DeleteProperty(window);
            return;
        }

        int length = 0;
        for (XIconInfo ii : icons) {
            length += ii.getRawLength();
        }
        int cardinalSize = (XlibWrapper.dataModel == 32) ? 4 : 8;
        int bufferSize = length * cardinalSize;

        if (bufferSize != 0) {
            long buffer = XlibWrapper.unsafe.allocateMemory(bufferSize);
            try {
                long ptr = buffer;
                for (XIconInfo ii : icons) {
                    int size = ii.getRawLength() * cardinalSize;
                    if (XlibWrapper.dataModel == 32) {
                        XlibWrapper.copyIntArray(ptr, ii.getIntData(), size);
                    } else {
                        XlibWrapper.copyLongArray(ptr, ii.getLongData(), size);
                    }
                    ptr += size;
                }
                iconsAtom.setAtomData(window.getWindow(), XAtom.XA_CARDINAL, buffer, bufferSize/Native.getCard32Size());
            } finally {
                XlibWrapper.unsafe.freeMemory(buffer);
            }
        } else {
            iconsAtom.DeleteProperty(window);
        }
    }

    public boolean isWMStateNetHidden(XWindowPeer window) {
        if (!doStateProtocol()) {
            return false;
        }
        XAtomList state = window.getNETWMState();
        return (state != null && state.size() != 0 && state.contains(XA_NET_WM_STATE_HIDDEN));
    }
}<|MERGE_RESOLUTION|>--- conflicted
+++ resolved
@@ -53,15 +53,7 @@
 
     private void setInitialState(XWindowPeer window, int state) {
         XAtomList old_state = window.getNETWMState();
-<<<<<<< HEAD
-        if (log.isLoggable(Level.FINE)) {
-            log.log(Level.FINE, "Current state of the window {0} is {1}",
-                    new Object[] {String.valueOf(window),
-                                  String.valueOf(old_state)});
-        }
-=======
         log.fine("Current state of the window {0} is {1}", window, old_state);
->>>>>>> c2252920
         if ((state & Frame.MAXIMIZED_VERT) != 0) {
             old_state.add(XA_NET_WM_STATE_MAXIMIZED_VERT);
         } else {
@@ -72,14 +64,7 @@
         } else {
             old_state.remove(XA_NET_WM_STATE_MAXIMIZED_HORZ);
         }
-<<<<<<< HEAD
-        if (log.isLoggable(Level.FINE)) {
-            log.log(Level.FINE, "Setting initial state of the window {0} to {1}",
-                    new Object[] {String.valueOf(window), String.valueOf(old_state)});
-        }
-=======
         log.fine("Setting initial state of the window {0} to {1}", window, old_state);
->>>>>>> c2252920
         window.setNETWMState(old_state);
     }
 
@@ -194,15 +179,7 @@
             req.set_data(1, state.getAtom());
             // Fix for 6735584: req.data[2] must be set to 0 when only one property is changed
             req.set_data(2, 0);
-<<<<<<< HEAD
-            if (log.isLoggable(Level.FINE)) {
-                log.log(Level.FINE, "Setting _NET_STATE atom {0} on {1} for {2}",
-                                    new Object[] {String.valueOf(state), String.valueOf(window),
-                                                  Boolean.valueOf(isAdd)});
-            }
-=======
             log.fine("Setting _NET_STATE atom {0} on {1} for {2}", state, window, Boolean.valueOf(isAdd));
->>>>>>> c2252920
             XToolkit.awtLock();
             try {
                 XlibWrapper.XSendEvent(XToolkit.getDisplay(),
@@ -234,27 +211,13 @@
             requestState(window, state, set);
         } else {
             XAtomList net_wm_state = window.getNETWMState();
-<<<<<<< HEAD
-            if (log.isLoggable(Level.FINE)) {
-                log.log(Level.FINE, "Current state on {0} is {1}",
-                        new Object[] {String.valueOf(window), net_wm_state});
-            }
-=======
             log.finer("Current state on {0} is {1}", window, net_wm_state);
->>>>>>> c2252920
             if (!set) {
                 net_wm_state.remove(state);
             } else {
                 net_wm_state.add(state);
             }
-<<<<<<< HEAD
-            if (log.isLoggable(Level.FINE)) {
-                log.log(Level.FINE, "Setting states on {0} to {1}",
-                        new Object[] {String.valueOf(window), net_wm_state});
-            }
-=======
             log.fine("Setting states on {0} to {1}", window, net_wm_state);
->>>>>>> c2252920
             window.setNETWMState(net_wm_state);
         }
         XToolkit.XSync();
