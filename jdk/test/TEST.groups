--- conflicted
+++ resolved
@@ -27,10 +27,7 @@
 
 tier1 = \
     :jdk_lang \
-<<<<<<< HEAD
-=======
     -java/lang/ProcessBuilder/Zombies.java \
->>>>>>> 54d6e1b9
     :jdk_util \
     -java/util/concurrent/ThreadPoolExecutor/ConfigChanges.java \
     -java/util/concurrent/forkjoin/FJExceptionTableLeak.java \
@@ -41,10 +38,7 @@
     tools/pack200
 
 tier2 = \
-<<<<<<< HEAD
-=======
     java/lang/ProcessBuilder/Zombies.java \
->>>>>>> 54d6e1b9
     java/util/concurrent/ThreadPoolExecutor/ConfigChanges.java \
     java/util/concurrent/forkjoin/FJExceptionTableLeak.java \
     :jdk_io \
